# PyTorch StudioGAN: https://github.com/POSTECH-CVLab/PyTorch-StudioGAN
# The MIT License (MIT)
# See license file or visit https://github.com/POSTECH-CVLab/PyTorch-StudioGAN for details

# src/config.py

from itertools import chain
import json
import os
import random
import sys
import yaml

import torch
import torch.nn as nn

import utils.misc as misc
import utils.losses as losses
import utils.ops as ops
import utils.diffaug as diffaug
import utils.cr as cr
import utils.simclr_aug as simclr_aug
import utils.ada_aug as ada_aug


class make_empty_object(object):
    pass


class Configurations(object):
    def __init__(self, cfg_file):
        self.cfg_file = cfg_file
        self.load_base_cfgs()
        self._overwrite_cfgs(self.cfg_file)
        self.define_modules()

    def load_base_cfgs(self):
        # -----------------------------------------------------------------------------
        # Data settings
        # -----------------------------------------------------------------------------
        self.DATA = misc.make_empty_object()

        # dataset name \in ["CIFAR10", "CIFAR100", "Tiny_ImageNet", "CUB200", "ImageNet", "MY_DATASET"]
        self.DATA.name = "CIFAR10"
        # image size for training
        self.DATA.img_size = 32
        # number of classes in training dataset, if there is no explicit class label, DATA.num_classes = 1
        self.DATA.num_classes = 10
        # number of image channels in dataset. //image_shape[0]
        self.DATA.img_channels = 3

        # -----------------------------------------------------------------------------
        # Model settings
        # -----------------------------------------------------------------------------
        self.MODEL = misc.make_empty_object()

        # type of backbone architectures of the generator and discriminator \in
        # ["deep_conv", "resnet", "big_resnet", "big_resnet_deep_legacy", "big_resnet_deep_studiogan", "stylegan2", "stylegan3"]
        self.MODEL.backbone = "resnet"
        # conditioning method of the generator \in ["W/O", "cBN", "cAdaIN"]
        self.MODEL.g_cond_mtd = "W/O"
        # conditioning method of the discriminator \in ["W/O", "AC", "PD", "MH", "MD", "2C","D2DCE", "SPD"]
        self.MODEL.d_cond_mtd = "W/O"
        # type of auxiliary classifier \in ["W/O", "TAC", "ADC"]
        self.MODEL.aux_cls_type = "W/O"
        # whether to normalize feature maps from the discriminator or not
        self.MODEL.normalize_d_embed = False
        # dimension of feature maps from the discriminator
        # only appliable when MODEL.d_cond_mtd \in ["2C, D2DCE"]
        self.MODEL.d_embed_dim = "N/A"
        # whether to apply spectral normalization on the generator
        self.MODEL.apply_g_sn = False
        # whether to apply spectral normalization on the discriminator
        self.MODEL.apply_d_sn = False
        # type of activation function in the generator \in ["ReLU", "Leaky_ReLU", "ELU", "GELU"]
        self.MODEL.g_act_fn = "ReLU"
        # type of activation function in the discriminator \in ["ReLU", "Leaky_ReLU", "ELU", "GELU"]
        self.MODEL.d_act_fn = "ReLU"
        # whether to apply self-attention proposed by zhang et al. (SAGAN)
        self.MODEL.apply_attn = False
        # locations of the self-attention layer in the generator (should be list type)
        self.MODEL.attn_g_loc = ["N/A"]
        # locations of the self-attention layer in the discriminator (should be list type)
        self.MODEL.attn_d_loc = ["N/A"]
        # prior distribution for noise sampling \in ["gaussian", "uniform"]
        self.MODEL.z_prior = "gaussian"
        # dimension of noise vectors
        self.MODEL.z_dim = 128
        # dimension of intermediate latent (W) dimensionality used only for StyleGAN
        self.MODEL.w_dim = "N/A"
        # dimension of a shared latent embedding
        self.MODEL.g_shared_dim = "N/A"
        # base channel for the resnet style generator architecture
        self.MODEL.g_conv_dim = 64
        # base channel for the resnet style discriminator architecture
        self.MODEL.d_conv_dim = 64
        # generator's depth for "models/big_resnet_deep_*.py"
        self.MODEL.g_depth = "N/A"
        # discriminator's depth for "models/big_resnet_deep_*.py"
        self.MODEL.d_depth = "N/A"
        # whether to apply moving average update for the generator
        self.MODEL.apply_g_ema = False
        # decay rate for the ema generator
        self.MODEL.g_ema_decay = "N/A"
        # starting step for g_ema update
        self.MODEL.g_ema_start = "N/A"
        # weight initialization method for the generator \in ["ortho", "N02", "glorot", "xavier"]
        self.MODEL.g_init = "ortho"
        # weight initialization method for the discriminator \in ["ortho", "N02", "glorot", "xavier"]
        self.MODEL.d_init = "ortho"
        # type of information for infoGAN training \in ["N/A", "discrete", "continuous", "both"]
        self.MODEL.info_type = "N/A"
        # way to inject information into Generator \in ["N/A", "concat", "cBN"]
        self.MODEL.g_info_injection = "N/A"
        # number of discrete c to use in InfoGAN
        self.MODEL.info_num_discrete_c = "N/A"
        # number of continuous c to use in InfoGAN
        self.MODEL.info_num_conti_c = "N/A"
        # dimension of discrete c to use in InfoGAN (one-hot)
        self.MODEL.info_dim_discrete_c = "N/A"

        # -----------------------------------------------------------------------------
        # loss settings
        # -----------------------------------------------------------------------------
        self.LOSS = misc.make_empty_object()

        # type of adversarial loss \in ["vanilla", "least_squere", "wasserstein", "hinge", "MH"]
        self.LOSS.adv_loss = "vanilla"
        # balancing hyperparameter for conditional image generation
        self.LOSS.cond_lambda = "N/A"
        # strength of conditioning loss induced by twin auxiliary classifier for generator training
        self.LOSS.tac_gen_lambda = "N/A"
        # strength of conditioning loss induced by twin auxiliary classifier for discriminator training
        self.LOSS.tac_dis_lambda = "N/A"
        # strength of multi-hinge loss (MH) for the generator training
        self.LOSS.mh_lambda = "N/A"
        # whether to apply feature matching regularization
        self.LOSS.apply_fm = False
        # strength of feature matching regularization
        self.LOSS.fm_lambda = "N/A"
        # whether to apply r1 regularization used in multiple-discriminator (FUNIT)
        self.LOSS.apply_r1_reg = False
        # a place to apply the R1 regularization \in ["N/A", "inside_loop", "outside_loop"]
        self.LOSS.r1_place = "N/A"
        # strength of r1 regularization (it does not apply to r1_reg in StyleGAN2
        self.LOSS.r1_lambda = "N/A"
        # positive margin for D2DCE
        self.LOSS.m_p = "N/A"
        # temperature scalar for [2C, D2DCE]
        self.LOSS.temperature = "N/A"
        # whether to apply weight clipping regularization to let the discriminator satisfy Lipschitzness
        self.LOSS.apply_wc = False
        # clipping bound for weight clippling regularization
        self.LOSS.wc_bound = "N/A"
        # whether to apply gradient penalty regularization
        self.LOSS.apply_gp = False
        # strength of the gradient penalty regularization
        self.LOSS.gp_lambda = "N/A"
        # whether to apply deep regret analysis regularization
        self.LOSS.apply_dra = False
        # strength of the deep regret analysis regularization
        self.LOSS.dra_lambda = "N/A"
        # whther to apply max gradient penalty to let the discriminator satisfy Lipschitzness
        self.LOSS.apply_maxgp = False
        # strength of the maxgp regularization
        self.LOSS.maxgp_lambda = "N/A"
        # whether to apply consistency regularization
        self.LOSS.apply_cr = False
        # strength of the consistency regularization
        self.LOSS.cr_lambda = "N/A"
        # whether to apply balanced consistency regularization
        self.LOSS.apply_bcr = False
        # attraction strength between logits of real and augmented real samples
        self.LOSS.real_lambda = "N/A"
        # attraction strength between logits of fake and augmented fake samples
        self.LOSS.fake_lambda = "N/A"
        # whether to apply latent consistency regularization
        self.LOSS.apply_zcr = False
        # radius of ball to generate an fake image G(z + radius)
        self.LOSS.radius = "N/A"
        # repulsion strength between fake images (G(z), G(z + radius))
        self.LOSS.g_lambda = "N/A"
        # attaction strength between logits of fake images (G(z), G(z + radius))
        self.LOSS.d_lambda = "N/A"
        # whether to apply latent optimization for stable training
        self.LOSS.apply_lo = False
        # latent step size for latent optimization
        self.LOSS.lo_alpha = "N/A"
        # damping factor for calculating Fisher Information matrix
        self.LOSS.lo_beta = "N/A"
        # portion of z for latent optimization (c)
        self.LOSS.lo_rate = "N/A"
        # strength of latent optimization (w_{r})
        self.LOSS.lo_lambda = "N/A"
        # number of latent optimization iterations for a single sample during training
        self.LOSS.lo_steps4train = "N/A"
        # number of latent optimization iterations for a single sample during evaluation
        self.LOSS.lo_steps4eval = "N/A"
        # whether to apply topk training for the generator update
        self.LOSS.apply_topk = False
        # hyperparameter for batch_size decay rate for topk training \in [0,1]
        self.LOSS.topk_gamma = "N/A"
        # hyperparameter for the supremum of the number of topk samples \in [0,1],
        # sup_batch_size = int(topk_nu*batch_size)
        self.LOSS.topk_nu = "N/A"
        # strength lambda for infoGAN loss in case of discrete c (typically 0.1)
        self.LOSS.infoGAN_loss_discrete_lambda = "N/A"
        # strength lambda for infoGAN loss in case of continuous c (typically 1)
        self.LOSS.infoGAN_loss_conti_lambda = "N/A"
        # whether to apply LeCam regularization or not
        self.LOSS.apply_lecam = False
        # strength of the LeCam regularization
        self.LOSS.lecam_lambda = "N/A"
        # start iteration for EMALosses in src/utils/EMALosses
        self.LOSS.lecam_ema_start_iter = "N/A"
        # decay rate for the EMALosses
        self.LOSS.lecam_ema_decay = "N/A"

        # -----------------------------------------------------------------------------
        # optimizer settings
        # -----------------------------------------------------------------------------
        self.OPTIMIZATION = misc.make_empty_object()

        # type of the optimizer for GAN training \in ["SGD", RMSprop, "Adam"]
        self.OPTIMIZATION.type_ = "Adam"
        # number of batch size for GAN training,
        # typically {CIFAR10: 64, CIFAR100: 64, Tiny_ImageNet: 1024, "CUB200": 256, ImageNet: 512(batch_size) * 4(accm_step)"}
        self.OPTIMIZATION.batch_size = 64
        # acuumulation steps for large batch training (batch_size = batch_size*accm_step)
        self.OPTIMIZATION.acml_steps = 1
        # learning rate for generator update
        self.OPTIMIZATION.g_lr = 0.0002
        # learning rate for discriminator update
        self.OPTIMIZATION.d_lr = 0.0002
        # weight decay strength for the generator update
        self.OPTIMIZATION.g_weight_decay = 0.0
        # weight decay strength for the discriminator update
        self.OPTIMIZATION.d_weight_decay = 0.0
        # momentum value for SGD and RMSprop optimizers
        self.OPTIMIZATION.momentum = "N/A"
        # nesterov value for SGD optimizer
        self.OPTIMIZATION.nesterov = "N/A"
        # alpha value for RMSprop optimizer
        self.OPTIMIZATION.alpha = "N/A"
        # beta values for Adam optimizer
        self.OPTIMIZATION.beta1 = 0.5
        self.OPTIMIZATION.beta2 = 0.999
        # whether to optimize discriminator first,
        # if True: optimize D -> optimize G
        self.OPTIMIZATION.d_first = True
        # the number of generator updates per step
        self.OPTIMIZATION.g_updates_per_step = 1
        # the number of discriminator updates per step
        self.OPTIMIZATION.d_updates_per_step = 5
        # the total number of steps for GAN training
        self.OPTIMIZATION.total_steps = 100000

        # -----------------------------------------------------------------------------
        # preprocessing settings
        # -----------------------------------------------------------------------------
        self.PRE = misc.make_empty_object()

        # whether to apply random flip preprocessing before training
        self.PRE.apply_rflip = True

        # -----------------------------------------------------------------------------
        # differentiable augmentation settings
        # -----------------------------------------------------------------------------
        self.AUG = misc.make_empty_object()

        # whether to apply differentiable augmentations for limited data training
        self.AUG.apply_diffaug = False

        # whether to apply adaptive discriminator augmentation (ADA)
        self.AUG.apply_ada = False
        # initial value of augmentation probability.
        self.AUG.ada_initial_augment_p = "N/A"
        # target probability for adaptive differentiable augmentations, None = fixed p (keep ada_initial_augment_p)
        self.AUG.ada_target = "N/A"
        # ADA adjustment speed, measured in how many kimg it takes for p to increase/decrease by one unit.
        self.AUG.ada_kimg = "N/A"
        # how often to perform ada adjustment
        self.AUG.ada_interval = "N/A"
        # whether to apply adaptive pseudo augmentation (APA)
        self.AUG.apply_apa = False
        # initial value of augmentation probability.
        self.AUG.apa_initial_augment_p = "N/A"
        # target probability for adaptive pseudo augmentations, None = fixed p (keep ada_initial_augment_p)
        self.AUG.apa_target = "N/A"
        # APA adjustment speed, measured in how many kimg it takes for p to increase/decrease by one unit.
        self.AUG.apa_kimg = "N/A"
        # how often to perform apa adjustment
        self.AUG.apa_interval = "N/A"
        # type of differentiable augmentation for cr, bcr, or limited data training
        # \in ["W/O", "cr", "bcr", "diffaug", "simclr_basic", "simclr_hq", "simclr_hq_cutout", "byol",
        # "blit", "geom", "color", "filter", "noise", "cutout", "bg", "bgc", "bgcf", "bgcfn", "bgcfnc"]
        # cr (bcr, diffaugment, ada, simclr, byol) indicates differentiable augmenations used in the original paper
        self.AUG.cr_aug_type = "W/O"
        self.AUG.bcr_aug_type = "W/O"
        self.AUG.diffaug_type = "W/O"
        self.AUG.ada_aug_type = "W/O"

        self.STYLEGAN = misc.make_empty_object()

        # type of generator used in stylegan3, stylegan3-t : translatino equiv., stylegan3-r : translation & rotation equiv.
        # \ in ["stylegan3-t", "stylegan3-r"]
        self.STYLEGAN.stylegan3_cfg = "N/A"
        # conditioning types that utilize embedding proxies for conditional stylegan2, stylegan3
        self.STYLEGAN.cond_type = ["PD", "SPD", "2C", "D2DCE"]
        # lazy regularization interval for generator, default 4
        self.STYLEGAN.g_reg_interval = "N/A"
        # lazy regularization interval for discriminator, default 16
        self.STYLEGAN.d_reg_interval = "N/A"
        # number of layers for the mapping network, default 8 except for cifar (2)
        self.STYLEGAN.mapping_network = "N/A"
        # style_mixing_p in stylegan generator, default 0.9 except for cifar (0)
        self.STYLEGAN.style_mixing_p = "N/A"
        # half-life of the exponential moving average (EMA) of generator weights default 500
        self.STYLEGAN.g_ema_kimg = "N/A"
        # EMA ramp-up coefficient, defalt "N/A" except for cifar 0.05
        self.STYLEGAN.g_ema_rampup = "N/A"
        # whether to apply path length regularization, default is True except cifar
        self.STYLEGAN.apply_pl_reg = False
        # pl regularization strength, default 2
        self.STYLEGAN.pl_weight = "N/A"
        # discriminator architecture for STYLEGAN. 'resnet' except for cifar10 ('orig')
        self.STYLEGAN.d_architecture = "N/A"
        # group size for the minibatch standard deviation layer, None = entire minibatch.
        self.STYLEGAN.d_epilogue_mbstd_group_size = "N/A"
        # Whether to blur the images seen by the discriminator. Only used for stylegan3-r with value 10
        self.STYLEGAN.blur_init_sigma = "N/A"

        # -----------------------------------------------------------------------------
        # run settings
        # -----------------------------------------------------------------------------
        self.RUN = misc.make_empty_object()

        # -----------------------------------------------------------------------------
        # run settings
        # -----------------------------------------------------------------------------
        self.MISC = misc.make_empty_object()

        self.MISC.no_proc_data = ["CIFAR10", "CIFAR100", "Tiny_ImageNet"]
        self.MISC.base_folders = ["checkpoints", "figures", "logs", "moments", "samples", "values"]
        self.MISC.classifier_based_GAN = ["AC", "2C", "D2DCE"]
        self.MISC.info_params = ["info_discrete_linear", "info_conti_mu_linear", "info_conti_var_linear"]
        self.MISC.cas_setting = {
            "CIFAR10": {
                "batch_size": 128,
                "epochs": 90,
                "depth": 32,
                "lr": 0.1,
                "momentum": 0.9,
                "weight_decay": 1e-4,
                "print_freq": 1,
                "bottleneck": True
            },
            "Tiny_ImageNet": {
                "batch_size": 128,
                "epochs": 90,
                "depth": 34,
                "lr": 0.1,
                "momentum": 0.9,
                "weight_decay": 1e-4,
                "print_freq": 1,
                "bottleneck": True
            },
            "ImageNet": {
                "batch_size": 128,
                "epochs": 90,
                "depth": 34,
                "lr": 0.1,
                "momentum": 0.9,
                "weight_decay": 1e-4,
                "print_freq": 1,
                "bottleneck": True
            },
        }

        # -----------------------------------------------------------------------------
        # Module settings
        # -----------------------------------------------------------------------------
        self.MODULES = misc.make_empty_object()

        self.super_cfgs = {
            "DATA": self.DATA,
            "MODEL": self.MODEL,
            "LOSS": self.LOSS,
            "OPTIMIZATION": self.OPTIMIZATION,
            "PRE": self.PRE,
            "AUG": self.AUG,
            "RUN": self.RUN,
            "STYLEGAN": self.STYLEGAN
        }

    def update_cfgs(self, cfgs, super="RUN"):
        for attr, value in cfgs.items():
            setattr(self.super_cfgs[super], attr, value)

    def _overwrite_cfgs(self, cfg_file):
        with open(cfg_file, 'r') as f:
            yaml_cfg = yaml.load(f, Loader=yaml.FullLoader)
            for super_cfg_name, attr_value in yaml_cfg.items():
                for attr, value in attr_value.items():
                    if hasattr(self.super_cfgs[super_cfg_name], attr):
                        setattr(self.super_cfgs[super_cfg_name], attr, value)
                    else:
                        raise AttributeError("There does not exist '{cls}.{attr}' attribute in the config.py.". \
                                             format(cls=super_cfg_name, attr=attr))

    def define_losses(self):
        if self.MODEL.d_cond_mtd == "MH" and self.LOSS.adv_loss == "MH":
            self.LOSS.g_loss = losses.crammer_singer_loss
            self.LOSS.d_loss = losses.crammer_singer_loss
        else:
            g_losses = {
                "vanilla": losses.g_vanilla,
                "logistic": losses.g_logistic,
                "least_square": losses.g_ls,
                "hinge": losses.g_hinge,
                "wasserstein": losses.g_wasserstein,
            }

            d_losses = {
                "vanilla": losses.d_vanilla,
                "logistic": losses.d_logistic,
                "least_square": losses.d_ls,
                "hinge": losses.d_hinge,
                "wasserstein": losses.d_wasserstein,
            }

            self.LOSS.g_loss = g_losses[self.LOSS.adv_loss]
            self.LOSS.d_loss = d_losses[self.LOSS.adv_loss]

    def define_modules(self):
        if self.MODEL.apply_g_sn:
            self.MODULES.g_conv2d = ops.snconv2d
            self.MODULES.g_deconv2d = ops.sndeconv2d
            self.MODULES.g_linear = ops.snlinear
            self.MODULES.g_embedding = ops.sn_embedding
        else:
            self.MODULES.g_conv2d = ops.conv2d
            self.MODULES.g_deconv2d = ops.deconv2d
            self.MODULES.g_linear = ops.linear
            self.MODULES.g_embedding = ops.embedding

        if self.MODEL.apply_d_sn:
            self.MODULES.d_conv2d = ops.snconv2d
            self.MODULES.d_deconv2d = ops.sndeconv2d
            self.MODULES.d_linear = ops.snlinear
            self.MODULES.d_embedding = ops.sn_embedding
        else:
            self.MODULES.d_conv2d = ops.conv2d
            self.MODULES.d_deconv2d = ops.deconv2d
            self.MODULES.d_linear = ops.linear
            self.MODULES.d_embedding = ops.embedding

        if self.MODEL.g_cond_mtd == "cBN" or self.MODEL.g_info_injection == "cBN" or self.MODEL.backbone == "big_resnet":
            self.MODULES.g_bn = ops.ConditionalBatchNorm2d
        elif self.MODEL.g_cond_mtd == "W/O":
            self.MODULES.g_bn = ops.batchnorm_2d
        elif self.MODEL.g_cond_mtd == "cAdaIN":
            pass
        else:
            raise NotImplementedError

        if not self.MODEL.apply_d_sn:
            self.MODULES.d_bn = ops.batchnorm_2d

        if self.MODEL.g_act_fn == "ReLU":
            self.MODULES.g_act_fn = nn.ReLU(inplace=True)
        elif self.MODEL.g_act_fn == "Leaky_ReLU":
            self.MODULES.g_act_fn = nn.LeakyReLU(negative_slope=0.1, inplace=True)
        elif self.MODEL.g_act_fn == "ELU":
            self.MODULES.g_act_fn = nn.ELU(alpha=1.0, inplace=True)
        elif self.MODEL.g_act_fn == "GELU":
            self.MODULES.g_act_fn = nn.GELU()
        elif self.MODEL.g_act_fn == "Auto":
            pass
        else:
            raise NotImplementedError

        if self.MODEL.d_act_fn == "ReLU":
            self.MODULES.d_act_fn = nn.ReLU(inplace=True)
        elif self.MODEL.d_act_fn == "Leaky_ReLU":
            self.MODULES.d_act_fn = nn.LeakyReLU(negative_slope=0.1, inplace=True)
        elif self.MODEL.d_act_fn == "ELU":
            self.MODULES.d_act_fn = nn.ELU(alpha=1.0, inplace=True)
        elif self.MODEL.d_act_fn == "GELU":
            self.MODULES.d_act_fn = nn.GELU()
        elif self.MODEL.g_act_fn == "Auto":
            pass
        else:
            raise NotImplementedError
        return self.MODULES

    def define_optimizer(self, Gen, Dis):
        Gen_params, Dis_params = [], []
        for g_name, g_param in Gen.named_parameters():
            Gen_params.append(g_param)
        if self.MODEL.info_type in ["discrete", "both"]:
            for info_name, info_param in Dis.info_discrete_linear.named_parameters():
                Gen_params.append(info_param)
        if self.MODEL.info_type in ["continuous", "both"]:
            for info_name, info_param in Dis.info_conti_mu_linear.named_parameters():
                Gen_params.append(info_param)
            for info_name, info_param in Dis.info_conti_var_linear.named_parameters():
                Gen_params.append(info_param)

        for d_name, d_param in Dis.named_parameters():
            if self.MODEL.info_type in ["discrete", "continuous", "both"]:
                if "info_discrete" in d_name or "info_conti" in d_name:
                    pass
                else:
                    Dis_params.append(d_param)
            else:
                Dis_params.append(d_param)

        if self.OPTIMIZATION.type_ == "SGD":
            self.OPTIMIZATION.g_optimizer = torch.optim.SGD(params=Gen_params,
                                                            lr=self.OPTIMIZATION.g_lr,
                                                            weight_decay=self.OPTIMIZATION.g_weight_decay,
                                                            momentum=self.OPTIMIZATION.momentum,
                                                            nesterov=self.OPTIMIZATION.nesterov)
            self.OPTIMIZATION.d_optimizer = torch.optim.SGD(params=Dis_params,
                                                            lr=self.OPTIMIZATION.d_lr,
                                                            weight_decay=self.OPTIMIZATION.d_weight_decay,
                                                            momentum=self.OPTIMIZATION.momentum,
                                                            nesterov=self.OPTIMIZATION.nesterov)
        elif self.OPTIMIZATION.type_ == "RMSprop":
            self.OPTIMIZATION.g_optimizer = torch.optim.RMSprop(params=Gen_params,
                                                                lr=self.OPTIMIZATION.g_lr,
                                                                weight_decay=self.OPTIMIZATION.g_weight_decay,
                                                                momentum=self.OPTIMIZATION.momentum,
                                                                alpha=self.OPTIMIZATION.alpha)
            self.OPTIMIZATION.d_optimizer = torch.optim.RMSprop(params=Dis_params,
                                                                lr=self.OPTIMIZATION.d_lr,
                                                                weight_decay=self.OPTIMIZATION.d_weight_decay,
                                                                momentum=self.OPTIMIZATION.momentum,
                                                                alpha=self.OPTIMIZATION.alpha)
        elif self.OPTIMIZATION.type_ == "Adam":
            if self.MODEL.backbone in ["stylegan2", "stylegan3"]:
                g_ratio = (self.STYLEGAN.g_reg_interval / (self.STYLEGAN.g_reg_interval + 1)) if self.STYLEGAN.g_reg_interval != 1 else 1
                d_ratio = (self.STYLEGAN.d_reg_interval / (self.STYLEGAN.d_reg_interval + 1)) if self.STYLEGAN.d_reg_interval != 1 else 1
                self.OPTIMIZATION.g_lr *= g_ratio
                self.OPTIMIZATION.d_lr *= d_ratio
                betas_g = [self.OPTIMIZATION.beta1**g_ratio, self.OPTIMIZATION.beta2**g_ratio]
                betas_d = [self.OPTIMIZATION.beta1**d_ratio, self.OPTIMIZATION.beta2**d_ratio]
                eps_ = 1e-8
            else:
                betas_g = betas_d = [self.OPTIMIZATION.beta1, self.OPTIMIZATION.beta2]
                eps_ = 1e-6

            self.OPTIMIZATION.g_optimizer = torch.optim.Adam(params=Gen_params,
                                                             lr=self.OPTIMIZATION.g_lr,
                                                             betas=betas_g,
                                                             weight_decay=self.OPTIMIZATION.g_weight_decay,
                                                             eps=eps_)
            self.OPTIMIZATION.d_optimizer = torch.optim.Adam(params=Dis_params,
                                                             lr=self.OPTIMIZATION.d_lr,
                                                             betas=betas_d,
                                                             weight_decay=self.OPTIMIZATION.d_weight_decay,
                                                             eps=eps_)
        else:
            raise NotImplementedError

    def define_augments(self, device):
        self.AUG.series_augment = misc.identity
        ada_augpipe = {
            'blit':   dict(xflip=1, rotate90=1, xint=1),
            'geom':   dict(scale=1, rotate=1, aniso=1, xfrac=1),
            'color':  dict(brightness=1, contrast=1, lumaflip=1, hue=1, saturation=1),
            'filter': dict(imgfilter=1),
            'noise':  dict(noise=1),
            'cutout': dict(cutout=1),
            'bg':     dict(xflip=1, rotate90=1, xint=1, scale=1, rotate=1, aniso=1, xfrac=1),
            'bgc':    dict(xflip=1, rotate90=1, xint=1, scale=1, rotate=1, aniso=1, xfrac=1, brightness=1, contrast=1, lumaflip=1, hue=1, saturation=1),
            'bgcf':   dict(xflip=1, rotate90=1, xint=1, scale=1, rotate=1, aniso=1, xfrac=1, brightness=1, contrast=1, lumaflip=1, hue=1, saturation=1, imgfilter=1),
            'bgcfn':  dict(xflip=1, rotate90=1, xint=1, scale=1, rotate=1, aniso=1, xfrac=1, brightness=1, contrast=1, lumaflip=1, hue=1, saturation=1, imgfilter=1, noise=1),
            'bgcfnc': dict(xflip=1, rotate90=1, xint=1, scale=1, rotate=1, aniso=1, xfrac=1, brightness=1, contrast=1, lumaflip=1, hue=1, saturation=1, imgfilter=1, noise=1, cutout=1),
        }
        if self.AUG.apply_diffaug:
            assert self.AUG.diffaug_type != "W/O", "Please select diffentiable augmentation type!"
            if self.AUG.diffaug_type == "cr":
                self.AUG.series_augment = cr.apply_cr_aug
            elif self.AUG.diffaug_type == "diffaug":
                self.AUG.series_augment = diffaug.apply_diffaug
            elif self.AUG.diffaug_type in ["simclr_basic", "simclr_hq", "simclr_hq_cutout", "byol"]:
                self.AUG.series_augment = simclr_aug.SimclrAugment(aug_type=self.AUG.diffaug).train().to(device).requires_grad_(False)
            elif self.AUG.diffaug_type in ["blit", "geom", "color", "filter", "noise", "cutout", "bg", "bgc", "bgcf", "bgcfn", "bgcfnc"]:
                self.AUG.series_augment = ada_aug.AdaAugment(**ada_augpipe[self.AUG.diffaug_type]).train().to(device).requires_grad_(False)
                self.AUG.series_augment.p = 1.0
            else:
                raise NotImplementedError

        if self.AUG.apply_ada:
            assert self.AUG.ada_aug_type in ["blit", "geom", "color", "filter", "noise", "cutout", "bg", "bgc", "bgcf", "bgcfn",
                                             "bgcfnc"], "Please select ada supported augmentations"
            self.AUG.series_augment = ada_aug.AdaAugment(**ada_augpipe[self.AUG.ada_aug_type]).train().to(device).requires_grad_(False)

        if self.LOSS.apply_cr:
            assert self.AUG.cr_aug_type != "W/O", "Please select augmentation type for cr!"
            if self.AUG.cr_aug_type == "cr":
                self.AUG.parallel_augment = cr.apply_cr_aug
            elif self.AUG.cr_aug_type == "diffaug":
                self.AUG.parallel_augment = diffaug.apply_diffaug
            elif self.AUG.cr_aug_type in ["simclr_basic", "simclr_hq", "simclr_hq_cutout", "byol"]:
                self.AUG.parallel_augment = simclr_aug.SimclrAugment(aug_type=self.AUG.diffaug).train().to(device).requires_grad_(False)
            elif self.AUG.cr_aug_type in ["blit", "geom", "color", "filter", "noise", "cutout", "bg", "bgc", "bgcf", "bgcfn", "bgcfnc"]:
                self.AUG.parallel_augment = ada_aug.AdaAugment(**ada_augpipe[self.AUG.cr_aug_type]).train().to(device).requires_grad_(False)
                self.AUG.parallel_augment.p = 1.0
            else:
                raise NotImplementedError

        if self.LOSS.apply_bcr:
            assert self.AUG.bcr_aug_type != "W/O", "Please select augmentation type for bcr!"
            if self.AUG.bcr_aug_type == "bcr":
                self.AUG.parallel_augment = cr.apply_cr_aug
            elif self.AUG.bcr_aug_type == "diffaug":
                self.AUG.parallel_augment = diffaug.apply_diffaug
            elif self.AUG.bcr_aug_type in ["simclr_basic", "simclr_hq", "simclr_hq_cutout", "byol"]:
                self.AUG.parallel_augment = simclr_aug.SimclrAugment(aug_type=self.AUG.diffaug).train().to(device).requires_grad_(False)
            elif self.AUG.bcr_aug_type in ["blit", "geom", "color", "filter", "noise", "cutout", "bg", "bgc", "bgcf", "bgcfn", "bgcfnc"]:
                self.AUG.parallel_augment = ada_aug.AdaAugment(
                    **ada_augpipe[self.AUG.bcr_aug_type]).train().to(device).requires_grad_(False)
                self.AUG.parallel_augment.p = 1.0
            else:
                raise NotImplementedError

    def check_compatability(self):
        if self.RUN.distributed_data_parallel and self.RUN.mixed_precision:
            print("-"*120)
            print("Please using standing statistics (-std_stat) with -std_max and -std_step options for reliable evaluation!")
            print("-"*120)

        if len(self.RUN.eval_metrics):
            for item in self.RUN.eval_metrics:
                assert item in ["is", "fid", "prdc", "none"], "-metrics option can only contain is, fid, prdc or none for skipping evaluation."

        if self.RUN.load_data_in_memory:
            assert self.RUN.load_train_hdf5, "load_data_in_memory option is appliable with the load_train_hdf5 (-hdf5) option."

        if self.MODEL.backbone == "deep_conv":
            assert self.DATA.img_size == 32, "StudioGAN does not support the deep_conv backbone for the dataset whose spatial resolution is not 32."

        if self.MODEL.backbone in ["big_resnet_deep_legacy", "big_resnet_deep_studiogan"]:
            msg = "StudioGAN does not support the big_resnet_deep backbones without applying spectral normalization to the generator and discriminator."
            assert self.MODEL.g_cond_mtd and self.MODEL.d_cond_mtd, msg

        if self.RUN.langevin_sampling or self.LOSS.apply_lo:
            assert self.RUN.langevin_sampling * self.LOSS.apply_lo == 0, "Langevin sampling and latent optmization cannot be used simultaneously."

        if isinstance(self.MODEL.g_depth, int) or isinstance(self.MODEL.d_depth, int):
            assert self.MODEL.backbone in ["big_resnet_deep_legacy", "big_resnet_deep_studiogan"], \
                "MODEL.g_depth and MODEL.d_depth are hyperparameters for big_resnet_deep backbones."

        if self.RUN.langevin_sampling:
            msg = "Langevin sampling cannot be used for training only."
            assert self.RUN.vis_fake_images + \
                self.RUN.k_nearest_neighbor + \
                self.RUN.interpolation + \
                self.RUN.frequency_analysis + \
                self.RUN.tsne_analysis + \
                self.RUN.intra_class_fid + \
                self.RUN.semantic_factorization + \
                self.RUN.GAN_train + \
                self.RUN.GAN_test != 0, \
            msg

        if self.RUN.langevin_sampling:
            assert self.MODEL.z_prior == "gaussian", "Langevin sampling is defined only if z_prior is gaussian."

        if self.RUN.freezeD > -1:
            msg = "Freezing discriminator needs a pre-trained model. Please specify the checkpoint directory (using -ckpt) for loading a pre-trained discriminator."
            assert self.RUN.ckpt_dir is not None, msg

        if not self.RUN.train and self.RUN.eval_metrics != "none":
            assert self.RUN.ckpt_dir is not None, "Specify -ckpt CHECKPOINT_FOLDER to evaluate GAN without training."

        if self.RUN.GAN_train + self.RUN.GAN_test > 1:
            msg = "Please turn off -DDP option to calculate CAS. It is possible to train a GAN using the DDP option and then compute CAS using DP."
            assert not self.RUN.distributed_data_parallel, msg

        if self.RUN.distributed_data_parallel:
            msg = "StudioGAN does not support image visualization, k_nearest_neighbor, interpolation, frequency, tsne analysis, DDLS, SeFa, and CAS with DDP. " + \
                "Please change DDP with a single GPU training or DataParallel instead."
            assert self.RUN.vis_fake_images + \
                self.RUN.k_nearest_neighbor + \
                self.RUN.interpolation + \
                self.RUN.frequency_analysis + \
                self.RUN.tsne_analysis + \
                self.RUN.semantic_factorization + \
                self.RUN.langevin_sampling + \
                self.RUN.GAN_train + \
                self.RUN.GAN_test == 0, \
            msg

        if self.RUN.intra_class_fid:
            assert self.RUN.load_data_in_memory*self.RUN.load_train_hdf5 or not self.RUN.load_train_hdf5, \
            "StudioGAN does not support calculating iFID using hdf5 data format without load_data_in_memory option."

        if self.RUN.vis_fake_images + self.RUN.k_nearest_neighbor + self.RUN.interpolation + self.RUN.intra_class_fid + \
                self.RUN.GAN_train + self.RUN.GAN_test >= 1:
            assert self.OPTIMIZATION.batch_size % 8 == 0, "batch_size should be divided by 8."

        if self.MODEL.aux_cls_type != "W/O":
            assert self.MODEL.d_cond_mtd in self.MISC.classifier_based_GAN, \
            "TAC and ADC are only applicable to classifier-based GANs."

        if self.MODEL.d_cond_mtd == "MH" or self.LOSS.adv_loss == "MH":
            assert self.MODEL.d_cond_mtd == "MH" and self.LOSS.adv_loss == "MH", \
            "To train a GAN with Multi-Hinge loss, both d_cond_mtd and adv_loss must be 'MH'."

        if self.MODEL.d_cond_mtd == "MH" or self.LOSS.adv_loss == "MH":
            assert not self.LOSS.apply_topk, "StudioGAN does not support Topk training for MHGAN."

        if self.RUN.train * self.RUN.standing_statistics:
            print("StudioGAN does not support standing_statistics during training")
            print("After training is done, StudioGAN will accumulate batchnorm statistics to evaluate GAN.")

        if self.OPTIMIZATION.world_size > 1 and self.RUN.synchronized_bn:
            assert not self.RUN.batch_statistics, "batch_statistics cannot be used with synchronized_bn."

        if self.DATA.name in ["CIFAR10", "CIFAR100"]:
            assert self.RUN.ref_dataset in ["train", "test"], "There is no data for validation."

        if self.RUN.interpolation:
            assert self.MODEL.backbone in ["big_resnet", "big_resnet_deep_legacy", "big_resnet_deep_studiogan"], \
                "StudioGAN does not support interpolation analysis except for biggan and big_resnet_deep backbones."

        if self.RUN.semantic_factorization:
            assert self.RUN.num_semantic_axis > 0, "To apply sefa, please set num_semantic_axis to a natual number greater than 0."

        if self.OPTIMIZATION.world_size == 1:
            assert not self.RUN.distributed_data_parallel, "Cannot perform distributed training with a single gpu."

        if self.MODEL.backbone == "stylegan3":
            assert self.STYLEGAN.stylegan3_cfg in ["stylegan3-t", "stylegan3-r"], "You must choose which type of stylegan3 generator (-r or -t)"

        if self.MODEL.g_cond_mtd == "cAdaIN":
            assert self.MODEL.backbone in ["stylegan2", "stylegan3"], "cAdaIN is only applicable to stylegan2, stylegan3."

        if self.MODEL.d_cond_mtd == "SPD":
            assert self.MODEL.backbone in ["stylegan2", "stylegan3"], "SytleGAN Projection Discriminator (SPD) is only applicable to stylegan2, stylegan3."

        if self.MODEL.backbone in ["stylegan2", "stylegan3"]:
            assert self.MODEL.g_act_fn == "Auto" and self.MODEL.d_act_fn == "Auto", \
                "g_act_fn and d_act_fn should be 'Auto' to build StyleGAN2, StyleGAN3 generator and discriminator."

        if self.MODEL.backbone in ["stylegan2", "stylegan3"]:
            assert not self.MODEL.apply_g_sn and not self.MODEL.apply_d_sn, \
                "StudioGAN does not support spectral normalization on stylegan2, stylegan3."

        if self.MODEL.backbone in ["stylegan2", "stylegan3"]:
            assert self.MODEL.g_cond_mtd in ["W/O", "cAdaIN"], \
                "stylegan2 and stylegan3 only supports 'W/O' or 'cAdaIN' as g_cond_mtd."

        if self.LOSS.apply_r1_reg and self.MODEL.backbone in ["stylegan2", "stylegan3"]:
            assert self.LOSS.r1_place in ["inside_loop", "outside_loop"], "LOSS.r1_place should be one of ['inside_loop', 'outside_loop']"

        if self.MODEL.g_act_fn == "Auto" or self.MODEL.d_act_fn == "Auto":
            assert self.MODEL.backbone in ["stylegan2", "stylegan3"], \
                "StudioGAN does not support the act_fn auto selection options except for stylegan2, stylegan3."

        if self.MODEL.backbone == "stylegan3" and self.STYLEGAN.stylegan3_cfg == "stylegan3-r":
            assert self.STYLEGAN.blur_init_sigma != "N/A", "With stylegan3-r, you need to specify blur_init_sigma."

        if self.MODEL.backbone in ["stylegan2", "stylegan3"] and self.MODEL.apply_g_ema:
            assert self.MODEL.g_ema_decay == "N/A" and self.MODEL.g_ema_start == "N/A", \
                "Please specify g_ema parameters to STYLEGAN.g_ema_kimg and STYLEGAN.g_ema_rampup instead of MODEL.g_ema_decay and MODEL.g_ema_start."

        if self.MODEL.backbone in ["stylegan2", "stylegan3"]:
            assert self.STYLEGAN.d_epilogue_mbstd_group_size <= (self.OPTIMIZATION.batch_size / self.OPTIMIZATION.world_size),\
                "Number of imgs that goes to each GPU must be bigger than d_epilogue_mbstd_group_size"

        if self.MODEL.backbone not in ["stylegan2", "stylegan3"] and self.MODEL.apply_g_ema:
            assert isinstance(self.MODEL.g_ema_decay, float) and isinstance(self.MODEL.g_ema_start, int), \
                "Please specify g_ema parameters to MODEL.g_ema_decay and MODEL.g_ema_start."
            assert self.STYLEGAN.g_ema_kimg == "N/A" and self.STYLEGAN.g_ema_rampup == "N/A", \
                "g_ema_kimg, g_ema_rampup hyperparameters are only valid for stylegan2 backbone."

        if isinstance(self.MODEL.g_shared_dim, int):
            assert self.MODEL.backbone in ["big_resnet", "big_resnet_deep_legacy", "big_resnet_deep_studiogan"], \
            "hierarchical embedding is only applicable to big_resnet or big_resnet_deep backbones."

        if isinstance(self.MODEL.g_conv_dim, int) or isinstance(self.MODEL.d_conv_dim, int):
            assert self.MODEL.backbone in ["resnet", "big_resnet", "big_resnet_deep_legacy", "big_resnet_deep_studiogan"], \
            "g_conv_dim and d_conv_dim are hyperparameters for controlling dimensions of resnet, big_resnet, and big_resnet_deeps."

        if self.MODEL.backbone in ["stylegan2", "stylegan3"]:
            assert self.LOSS.apply_fm + \
                self.LOSS.apply_gp + \
                self.LOSS.apply_dra + \
                self.LOSS.apply_maxgp + \
                self.LOSS.apply_zcr + \
                self.LOSS.apply_lo + \
                self.RUN.synchronized_bn + \
                self.RUN.batch_statistics + \
                self.RUN.standing_statistics + \
                self.RUN.freezeD + \
                self.RUN.langevin_sampling + \
                self.RUN.interpolation + \
                self.RUN.semantic_factorization == -1, \
                "StudioGAN does not support some options for stylegan2, stylegan3. Please refer to config.py for more details."

        if self.MODEL.backbone in ["stylegan2", "stylegan3"]:
            assert not self.MODEL.apply_attn, "cannot apply attention layers to the stylegan2 generator."

        if self.RUN.GAN_train or self.RUN.GAN_test:
            assert not self.MODEL.d_cond_mtd == "W/O", \
                "Classifier Accuracy Score (CAS) is defined only when the GAN is trained by a class-conditioned way."

        if self.MODEL.info_type == "N/A":
            assert self.MODEL.info_num_discrete_c == "N/A" and self.MODEL.info_num_conti_c == "N/A" and self.MODEL.info_dim_discrete_c == "N/A" and\
                self.MODEL.g_info_injection == "N/A" and self.LOSS.infoGAN_loss_discrete_lambda == "N/A" and self.LOSS.infoGAN_loss_conti_lambda == "N/A",\
            "MODEL.info_num_discrete_c, MODEL.info_num_conti_c, MODEL.info_dim_discrete_c, LOSS.infoGAN_loss_discrete_lambda, and LOSS.infoGAN_loss_conti_lambda should be 'N/A'."
        elif self.MODEL.info_type == "continuous":
            assert self.MODEL.info_num_conti_c != "N/A" and self.LOSS.infoGAN_loss_conti_lambda != "N/A",\
                "MODEL.info_num_conti_c and LOSS.infoGAN_loss_conti_lambda should be integer and float."
        elif self.MODEL.info_type == "discrete":
            assert self.MODEL.info_num_discrete_c != "N/A" and self.MODEL.info_dim_discrete_c != "N/A" and self.LOSS.infoGAN_loss_discrete_lambda != "N/A",\
            "MODEL.info_num_discrete_c, MODEL.info_dim_discrete_c, and LOSS.infoGAN_loss_discrete_lambda should be integer, integer, and float, respectively."
        elif self.MODEL.info_type == "both":
            assert self.MODEL.info_num_discrete_c != "N/A" and self.MODEL.info_num_conti_c != "N/A" and self.MODEL.info_dim_discrete_c != "N/A" and\
                self.LOSS.infoGAN_loss_discrete_lambda != "N/A" and self.LOSS.infoGAN_loss_conti_lambda != "N/A",\
            "MODEL.info_num_discrete_c, MODEL.info_num_conti_c, MODEL.info_dim_discrete_c, LOSS.infoGAN_loss_discrete_lambda, and LOSS.infoGAN_loss_conti_lambda should not be 'N/A'."
        else:
            raise NotImplementedError

        if self.MODEL.info_type in ["discrete", "both"]:
            assert self.MODEL.info_num_discrete_c > 0 and self.MODEL.info_dim_discrete_c > 0,\
                "MODEL.info_num_discrete_c and MODEL.info_dim_discrete_c should be over 0."

        if self.MODEL.info_type in ["continuous", "both"]:
            assert self.MODEL.info_num_conti_c > 0, "MODEL.info_num_conti_c should be over 0."

        if self.MODEL.info_type in ["discrete", "continuous", "both"] and self.MODEL.backbone in ["stylegan2", "stylegan3"]:
            assert self.MODEL.g_info_injection == "concat", "StyleGAN2, StyleGAN3 only allows concat as g_info_injection method"

        if self.MODEL.info_type in ["discrete", "continuous", "both"]:
            assert self.MODEL.g_info_injection in ["concat", "cBN"], "MODEL.g_info_injection should be 'concat' or 'cBN'."

        if self.AUG.apply_ada and self.AUG.apply_apa:
            assert self.AUG.ada_initial_augment_p == self.AUG.apa_initial_augment_p and \
                self.AUG.ada_target == self.AUG.apa_target and \
                self.AUG.ada_kimg == self.AUG.apa_kimg and \
                self.AUG.ada_interval == self.AUG.apa_interval, \
                "ADA and APA specifications should be the completely same."

        assert self.RUN.eval_backbone in ["InceptionV3_tf", "InceptionV3_torch", "ResNet50_torch", "SwAV_torch", "DINO_torch", "Swin-T_torch"], \
            "eval_backbone should be in [InceptionV3_tf, InceptionV3_torch, ResNet50_torch, SwAV_torch, DINO_torch, Swin-T_torch]"

<<<<<<< HEAD
        assert self.RUN.post_resizer in ["legacy", "clean", "friendly"], "resizing flag should be in [legacy, clean, friendly]"
=======
        assert self.RUN.data_dir is not None or self.RUN.save_fake_images, "Please specify data_dir if dataset is prepared. \
            \nIn the case of CIFAR10 or CIFAR100, just specify the directory where you want \
            dataset to be downloaded."
>>>>>>> 543b6a98

        assert self.RUN.batch_statistics*self.RUN.standing_statistics == 0, \
            "You can't turn on batch_statistics and standing_statistics simultaneously."

        assert self.OPTIMIZATION.batch_size % self.OPTIMIZATION.world_size == 0, \
            "Batch_size should be divided by the number of gpus."

        assert int(self.LOSS.apply_cr)*int(self.LOSS.apply_bcr) == 0 and \
            int(self.LOSS.apply_cr)*int(self.LOSS.apply_zcr) == 0, \
            "You can't simultaneously turn on consistency reg. and improved consistency reg."

        assert int(self.LOSS.apply_gp)*int(self.LOSS.apply_dra)*(self.LOSS.apply_maxgp) == 0, \
            "You can't simultaneously apply gradient penalty regularization, deep regret analysis, and max gradient penalty."

        assert self.RUN.save_freq % self.RUN.print_freq == 0, \
            "RUN.save_freq should be divided by RUN.print_freq for wandb logging."

        assert self.RUN.pre_resizer in ["wo_resize", "nearest", "bilinear", "bicubic", "lanczos"], \
            "The interpolation filter for pre-precessing should be \in ['wo_resize', 'nearest', 'bilinear', 'bicubic', 'lanczos']"<|MERGE_RESOLUTION|>--- conflicted
+++ resolved
@@ -850,13 +850,11 @@
         assert self.RUN.eval_backbone in ["InceptionV3_tf", "InceptionV3_torch", "ResNet50_torch", "SwAV_torch", "DINO_torch", "Swin-T_torch"], \
             "eval_backbone should be in [InceptionV3_tf, InceptionV3_torch, ResNet50_torch, SwAV_torch, DINO_torch, Swin-T_torch]"
 
-<<<<<<< HEAD
         assert self.RUN.post_resizer in ["legacy", "clean", "friendly"], "resizing flag should be in [legacy, clean, friendly]"
-=======
+
         assert self.RUN.data_dir is not None or self.RUN.save_fake_images, "Please specify data_dir if dataset is prepared. \
             \nIn the case of CIFAR10 or CIFAR100, just specify the directory where you want \
             dataset to be downloaded."
->>>>>>> 543b6a98
 
         assert self.RUN.batch_statistics*self.RUN.standing_statistics == 0, \
             "You can't turn on batch_statistics and standing_statistics simultaneously."
