# PyTorch StudioGAN: https://github.com/POSTECH-CVLab/PyTorch-StudioGAN
# The MIT License (MIT)
# See license file or visit https://github.com/POSTECH-CVLab/PyTorch-StudioGAN for details

# src/loader.py

from os.path import dirname, abspath, exists, join
import sys
import glob
import json
import os
import random
import warnings

from torch.backends import cudnn
from torch.utils.data import DataLoader
from torch.nn import DataParallel
from torch.nn.parallel import DistributedDataParallel as DDP
from torch.utils.data.distributed import DistributedSampler
import torch
import torch.distributed as dist
import wandb

from data_util import Dataset_
from utils.style_ops import grid_sample_gradfix
from utils.style_ops import conv2d_gradfix
from metrics.inception_net import InceptionV3
from sync_batchnorm.batchnorm import convert_model
from worker import WORKER
import utils.log as log
import utils.losses as losses
import utils.ckpt as ckpt
import utils.misc as misc
import utils.custom_ops as custom_ops
import models.model as model
import metrics.preparation as pp


def load_worker(local_rank, cfgs, gpus_per_node, run_name, hdf5_path):
    # -----------------------------------------------------------------------------
    # define default variables for loading ckpt or evaluating the trained GAN model.
    # -----------------------------------------------------------------------------
<<<<<<< HEAD
    load_train_dataset = cfgs.RUN.train + cfgs.RUN.GAN_train + cfgs.RUN.GAN_test
    load_eval_dataset = len(cfgs.RUN.eval_metrics) + cfgs.RUN.save_real_images + cfgs.RUN.k_nearest_neighbor + \
        cfgs.RUN.frequency_analysis + cfgs.RUN.tsne_analysis + cfgs.RUN.intra_class_fid
    train_sampler, eval_sampler = None, None
    step, epoch, topk, best_step, best_fid, best_ckpt_path, is_best = \
        0, 0, cfgs.OPTIMIZATION.batch_size, 0, None, None, False
    mu, sigma, real_feats, eval_model, num_rows, num_cols = None, None, None, None, 10, 8
    aa_p = cfgs.AUG.ada_initial_augment_p
    if cfgs.AUG.ada_initial_augment_p != "N/A":
        aa_p = cfgs.AUG.ada_initial_augment_p
    else:
        aa_p = cfgs.AUG.apa_initial_augment_p

=======
    step, epoch, topk, best_step, best_fid, best_ckpt_path, is_best = \
        0, 0, cfgs.OPTIMIZATION.batch_size, 0, None, None, False
    aa_p = cfgs.AUG.ada_initial_augment_p if cfgs.AUG.ada_initial_augment_p != "N/A" else cfgs.AUG.apa_initial_augment_p
    mu, sigma, eval_model, num_rows, num_cols = None, None, None, 10, 8
>>>>>>> 543b6a98
    loss_list_dict = {"gen_loss": [], "dis_loss": [], "cls_loss": []}
    num_eval = {}
    metric_dict_during_train = {}
    if "none" in cfgs.RUN.eval_metrics:
        cfgs.RUN.eval_metrics = []
    if "is" in cfgs.RUN.eval_metrics:
        metric_dict_during_train.update({"IS": [], "Top1_acc": [], "Top5_acc": []})
    if "fid" in cfgs.RUN.eval_metrics:
        metric_dict_during_train.update({"FID": []})
    if "prdc" in cfgs.RUN.eval_metrics:
        metric_dict_during_train.update({"Improved_Precision": [], "Improved_Recall": [], "Density":[], "Coverage": []})

    # -----------------------------------------------------------------------------
    # determine cuda, cudnn, and backends settings.
    # -----------------------------------------------------------------------------
    if cfgs.RUN.fix_seed:
        cudnn.benchmark, cudnn.deterministic = False, True
    else:
        cudnn.benchmark, cudnn.deterministic = True, False

    if cfgs.MODEL.backbone in ["stylegan2", "stylegan3"]:
        # Improves training speed
        conv2d_gradfix.enabled = True
        # Avoids errors with the augmentation pipe
        grid_sample_gradfix.enabled = True
        if cfgs.RUN.mixed_precision:
            # Allow PyTorch to internally use tf32 for matmul
            torch.backends.cuda.matmul.allow_tf32 = False
            # Allow PyTorch to internally use tf32 for convolutions
            torch.backends.cudnn.allow_tf32 = False

    # -----------------------------------------------------------------------------
    # initialize all processes and fix seed of each process
    # -----------------------------------------------------------------------------
    if cfgs.RUN.distributed_data_parallel:
        global_rank = cfgs.RUN.current_node * (gpus_per_node) + local_rank
        print("Use GPU: {global_rank} for training.".format(global_rank=global_rank))
        misc.setup(global_rank, cfgs.OPTIMIZATION.world_size, cfgs.RUN.backend)
        torch.cuda.set_device(local_rank)
    else:
        global_rank = local_rank

    misc.fix_seed(cfgs.RUN.seed + global_rank)

    # -----------------------------------------------------------------------------
    # Intialize python logger.
    # -----------------------------------------------------------------------------
    if local_rank == 0:
        logger = log.make_logger(cfgs.RUN.save_dir, run_name, None)
        if cfgs.RUN.ckpt_dir is not None and cfgs.RUN.freezeD == -1:
            folder_hier = cfgs.RUN.ckpt_dir.split("/")
            if folder_hier[-1] == "":
                folder_hier.pop()
            logger.info("Run name : {run_name}".format(run_name=folder_hier.pop()))
        else:
            logger.info("Run name : {run_name}".format(run_name=run_name))
        for k, v in cfgs.super_cfgs.items():
            logger.info("cfgs." + k + " =")
            logger.info(json.dumps(vars(v), indent=2))
    else:
        logger = None

    # -----------------------------------------------------------------------------
    # load train and evaluation datasets.
    # -----------------------------------------------------------------------------
    if load_train_dataset:
        if local_rank == 0:
            logger.info("Load {name} train dataset for training.".format(name=cfgs.DATA.name))
        train_dataset = Dataset_(data_name=cfgs.DATA.name,
                                 data_dir=cfgs.RUN.data_dir,
                                 train=True,
                                 crop_long_edge=cfgs.PRE.crop_long_edge,
                                 resize_size=cfgs.PRE.resize_size,
                                 resizer=None if hdf5_path is not None else cfgs.RUN.pre_resizer,
                                 random_flip=cfgs.PRE.apply_rflip,
                                 normalize=True,
                                 hdf5_path=hdf5_path,
                                 load_data_in_memory=cfgs.RUN.load_data_in_memory)
        if local_rank == 0:
            logger.info("Train dataset size: {dataset_size}".format(dataset_size=len(train_dataset)))
    else:
        train_dataset = None

    if  load_eval_dataset:
        if local_rank == 0:
            logger.info("Load {name} {ref} dataset for evaluation.".format(name=cfgs.DATA.name, ref=cfgs.RUN.ref_dataset))
        eval_dataset = Dataset_(data_name=cfgs.DATA.name,
                                data_dir=cfgs.RUN.data_dir,
                                train=True if cfgs.RUN.ref_dataset == "train" else False,
                                crop_long_edge=False if cfgs.DATA.name in cfgs.MISC.no_proc_data else True,
                                resize_size=None if cfgs.DATA.name in cfgs.MISC.no_proc_data else cfgs.DATA.img_size,
                                resizer=cfgs.RUN.pre_resizer,
                                random_flip=False,
                                hdf5_path=None,
                                normalize=True,
                                load_data_in_memory=False)
        if local_rank == 0:
            logger.info("Eval dataset size: {dataset_size}".format(dataset_size=len(eval_dataset)))
    else:
        eval_dataset = None

    # -----------------------------------------------------------------------------
    # define a distributed sampler for DDP train and evaluation.
    # -----------------------------------------------------------------------------
    if cfgs.RUN.distributed_data_parallel:
        cfgs.OPTIMIZATION.batch_size = cfgs.OPTIMIZATION.batch_size//cfgs.OPTIMIZATION.world_size
        if cfgs.RUN.train:
            train_sampler = DistributedSampler(train_dataset,
                                            num_replicas=cfgs.OPTIMIZATION.world_size,
                                            rank=local_rank,
                                            shuffle=True,
                                            drop_last=True)
            topk = cfgs.OPTIMIZATION.batch_size

        if load_eval_dataset:
            eval_sampler = DistributedSampler(eval_dataset,
                                            num_replicas=cfgs.OPTIMIZATION.world_size,
                                            rank=local_rank,
                                            shuffle=False,
                                            drop_last=False)

    cfgs.OPTIMIZATION.basket_size = cfgs.OPTIMIZATION.batch_size*\
                                    cfgs.OPTIMIZATION.acml_steps*\
                                    cfgs.OPTIMIZATION.d_updates_per_step

    # -----------------------------------------------------------------------------
    # define dataloaders for train and evaluation.
    # -----------------------------------------------------------------------------
    if load_train_dataset:
        train_dataloader = DataLoader(dataset=train_dataset,
                                      batch_size=cfgs.OPTIMIZATION.basket_size,
                                      shuffle=(train_sampler is None),
                                      pin_memory=True,
                                      num_workers=cfgs.RUN.num_workers,
                                      sampler=train_sampler,
                                      drop_last=True,
                                      persistent_workers=True)
    else:
        train_dataloader = None

    if load_eval_dataset:
        eval_dataloader = DataLoader(dataset=eval_dataset,
                                     batch_size=cfgs.OPTIMIZATION.batch_size,
                                     shuffle=False,
                                     pin_memory=True,
                                     num_workers=cfgs.RUN.num_workers,
                                     sampler=eval_sampler,
                                     drop_last=False)
    else:
        eval_dataloader = None

    # -----------------------------------------------------------------------------
    # load a generator and a discriminator
    # if cfgs.MODEL.apply_g_ema is True, load an exponential moving average generator (Gen_ema).
    # -----------------------------------------------------------------------------
    Gen, Gen_mapping, Gen_synthesis, Dis, Gen_ema, Gen_ema_mapping, Gen_ema_synthesis, ema =\
        model.load_generator_discriminator(DATA=cfgs.DATA,
                                           OPTIMIZATION=cfgs.OPTIMIZATION,
                                           MODEL=cfgs.MODEL,
                                           STYLEGAN=cfgs.STYLEGAN,
                                           MODULES=cfgs.MODULES,
                                           RUN=cfgs.RUN,
                                           device=local_rank,
                                           logger=logger)

    if local_rank != 0:
        custom_ops.verbosity = "none"

    # -----------------------------------------------------------------------------
    # define optimizers for adversarial training
    # -----------------------------------------------------------------------------
    cfgs.define_optimizer(Gen, Dis)

    # -----------------------------------------------------------------------------
    # load the generator and the discriminator from a checkpoint if possible
    # -----------------------------------------------------------------------------
    if cfgs.RUN.ckpt_dir is not None:
        if local_rank == 0:
            os.remove(join(cfgs.RUN.save_dir, "logs", run_name + ".log"))
        run_name, step, epoch, topk, aa_p, best_step, best_fid, best_ckpt_path, logger =\
            ckpt.load_StudioGAN_ckpts(ckpt_dir=cfgs.RUN.ckpt_dir,
                                      load_best=cfgs.RUN.load_best,
                                      Gen=Gen,
                                      Dis=Dis,
                                      g_optimizer=cfgs.OPTIMIZATION.g_optimizer,
                                      d_optimizer=cfgs.OPTIMIZATION.d_optimizer,
                                      run_name=run_name,
                                      apply_g_ema=cfgs.MODEL.apply_g_ema,
                                      Gen_ema=Gen_ema,
                                      ema=ema,
                                      is_train=cfgs.RUN.train,
                                      RUN=cfgs.RUN,
                                      logger=logger,
                                      global_rank=global_rank,
                                      device=local_rank,
                                      cfg_file=cfgs.RUN.cfg_file)

        if topk == "initialize":
            topk == cfgs.OPTIMIZATION.batch_size
        if cfgs.MODEL.backbone in ["stylegan2", "stylegan3"]:
            ema.ema_rampup = "N/A" # disable EMA rampup
            if cfgs.MODEL.backbone == "stylegan3" and cfgs.STYLEGAN.stylegan3_cfg == "stylegan3-r":
                cfgs.STYLEGAN.blur_init_sigma = "N/A" # disable blur rampup
        if cfgs.AUG.apply_ada:
            cfgs.AUG.ada_kimg = 100 # make ADA react faster at the beginning

    if cfgs.RUN.ckpt_dir is None or cfgs.RUN.freezeD != -1:
        if local_rank == 0:
            cfgs.RUN.ckpt_dir = ckpt.make_ckpt_dir(join(cfgs.RUN.save_dir, "checkpoints", run_name))
        dict_dir = join(cfgs.RUN.save_dir, "statistics", run_name)
        loss_list_dict = misc.load_log_dicts(directory=dict_dir, file_name="losses.npy", ph=loss_list_dict)
        metric_dict_during_train = misc.load_log_dicts(directory=dict_dir, file_name="metrics.npy", ph=metric_dict_during_train)

    # -----------------------------------------------------------------------------
    # prepare parallel training
    # -----------------------------------------------------------------------------
    if cfgs.OPTIMIZATION.world_size > 1:
        Gen, Gen_mapping, Gen_synthesis, Dis, Gen_ema, Gen_ema_mapping, Gen_ema_synthesis =\
        model.prepare_parallel_training(Gen=Gen,
                                        Gen_mapping=Gen_mapping,
                                        Gen_synthesis=Gen_synthesis,
                                        Dis=Dis,
                                        Gen_ema=Gen_ema,
                                        Gen_ema_mapping=Gen_ema_mapping,
                                        Gen_ema_synthesis=Gen_ema_synthesis,
                                        MODEL=cfgs.MODEL,
                                        world_size=cfgs.OPTIMIZATION.world_size,
                                        distributed_data_parallel=cfgs.RUN.distributed_data_parallel,
                                        synchronized_bn=cfgs.RUN.synchronized_bn,
                                        apply_g_ema=cfgs.MODEL.apply_g_ema,
                                        device=local_rank)

    # -----------------------------------------------------------------------------
    # load a pre-trained network (InceptionV3, SwAV, DINO, or Swin-T)
    # -----------------------------------------------------------------------------
    if cfgs.DATA.name in ["ImageNet", "Baby_ImageNet", "Papa_ImageNet", "Grandpa_ImageNet"]:
        num_eval = {"train": 50000, "valid": len(eval_dataloader.dataset)}
    else:
        if eval_dataloader is not None:
            num_eval[cfgs.RUN.ref_dataset] = len(eval_dataloader.dataset)

    if len(cfgs.RUN.eval_metrics) or cfgs.RUN.intra_class_fid:
        eval_model = pp.LoadEvalModel(eval_backbone=cfgs.RUN.eval_backbone,
                                      post_resizer=cfgs.RUN.post_resizer,
                                      world_size=cfgs.OPTIMIZATION.world_size,
                                      distributed_data_parallel=cfgs.RUN.distributed_data_parallel,
                                      device=local_rank)

    if "fid" in cfgs.RUN.eval_metrics:
        mu, sigma = pp.prepare_moments(data_loader=eval_dataloader,
                                       eval_model=eval_model,
                                       quantize=True,
                                       cfgs=cfgs,
                                       logger=logger,
                                       device=local_rank)

    if "prdc" in cfgs.RUN.eval_metrics:
        if cfgs.RUN.distributed_data_parallel:
            prdc_sampler = DistributedSampler(eval_dataset,
                                              num_replicas=cfgs.OPTIMIZATION.world_size,
                                              rank=local_rank,
                                              shuffle=True,
                                              drop_last=False)
        else:
            prdc_sampler = None

        prdc_dataloader = DataLoader(dataset=eval_dataset,
                                     batch_size=cfgs.OPTIMIZATION.batch_size,
                                     shuffle=(prdc_sampler is None),
                                     pin_memory=True,
                                     num_workers=cfgs.RUN.num_workers,
                                     sampler=prdc_sampler,
                                     drop_last=False)

        real_feats = pp.prepare_real_feats(data_loader=prdc_dataloader,
                                           eval_model=eval_model,
                                           num_feats=num_eval[cfgs.RUN.ref_dataset],
                                           quantize=True,
                                           cfgs=cfgs,
                                           logger=logger,
                                           device=local_rank)

    if cfgs.RUN.calc_is_ref_dataset:
        pp.calculate_ins(data_loader=eval_dataloader,
                         eval_model=eval_model,
                         quantize=True,
                         splits=1,
                         cfgs=cfgs,
                         logger=logger,
                         device=local_rank)

    # -----------------------------------------------------------------------------
    # initialize WORKER for training and evaluating GAN
    # -----------------------------------------------------------------------------
    worker = WORKER(
        cfgs=cfgs,
        run_name=run_name,
        Gen=Gen,
        Gen_mapping=Gen_mapping,
        Gen_synthesis=Gen_synthesis,
        Dis=Dis,
        Gen_ema=Gen_ema,
        Gen_ema_mapping=Gen_ema_mapping,
        Gen_ema_synthesis=Gen_ema_synthesis,
        ema=ema,
        eval_model=eval_model,
        train_dataloader=train_dataloader,
        eval_dataloader=eval_dataloader,
        global_rank=global_rank,
        local_rank=local_rank,
        mu=mu,
        sigma=sigma,
        real_feats=real_feats,
        logger=logger,
        aa_p=aa_p,
        best_step=best_step,
        best_fid=best_fid,
        best_ckpt_path=best_ckpt_path,
        num_eval=num_eval,
        loss_list_dict=loss_list_dict,
        metric_dict_during_train=metric_dict_during_train,
    )

    # -----------------------------------------------------------------------------
    # train GAN until "total_steps" generator updates
    # -----------------------------------------------------------------------------
    if cfgs.RUN.train:
        if global_rank == 0:
            logger.info("Start training!")

        worker.training, worker.topk = True, topk
        worker.prepare_train_iter(epoch_counter=epoch)
        while step <= cfgs.OPTIMIZATION.total_steps:
            if cfgs.OPTIMIZATION.d_first:
                real_cond_loss, dis_acml_loss = worker.train_discriminator(current_step=step)
                gen_acml_loss = worker.train_generator(current_step=step)
            else:
                gen_acml_loss = worker.train_generator(current_step=step)
                real_cond_loss, dis_acml_loss = worker.train_discriminator(current_step=step)

<<<<<<< HEAD
            if global_rank == 0 and (step + 1) % cfgs.RUN.print_freq == 0:
=======
            if global_rank == 0 and (step + 1) % cfgs.RUN.print_every == 0:

>>>>>>> 543b6a98
                worker.log_train_statistics(current_step=step,
                                            real_cond_loss=real_cond_loss,
                                            gen_acml_loss=gen_acml_loss,
                                            dis_acml_loss=dis_acml_loss)
            step += 1

            if cfgs.LOSS.apply_topk:
                if (epoch + 1) == worker.epoch_counter:
                    epoch += 1
                    worker.topk = losses.adjust_k(current_k=worker.topk,
                                                  topk_gamma=cfgs.LOSS.topk_gamma,
                                                  sup_k=int(cfgs.OPTIMIZATION.batch_size * cfgs.LOSS.topk_nu))

            if step % cfgs.RUN.save_freq == 0:
                # visuailize fake images
                if global_rank == 0:
                   worker.visualize_fake_images(num_cols=num_cols, current_step=step)

                # evaluate GAN for monitoring purpose
                if len(cfgs.RUN.eval_metrics) :
                    is_best = worker.evaluate(step=step, metrics=cfgs.RUN.eval_metrics, writing=True, training=True)

                # save GAN in "./checkpoints/RUN_NAME/*"
                if global_rank == 0:
                    worker.save(step=step, is_best=is_best)

                # stop processes until all processes arrive
                if cfgs.RUN.distributed_data_parallel:
                    dist.barrier(worker.group)

        if global_rank == 0:
            logger.info("End of training!")

    # -----------------------------------------------------------------------------
    # re-evaluate the best GAN and conduct ordered analyses
    # -----------------------------------------------------------------------------
    worker.training, worker.epoch_counter = False, epoch
    worker.gen_ctlr.standing_statistics = cfgs.RUN.standing_statistics
    worker.gen_ctlr.standing_max_batch = cfgs.RUN.standing_max_batch
    worker.gen_ctlr.standing_step = cfgs.RUN.standing_step

    if global_rank == 0:
        best_step = ckpt.load_best_model(ckpt_dir=cfgs.RUN.ckpt_dir,
                                         Gen=Gen,
                                         Dis=Dis,
                                         apply_g_ema=cfgs.MODEL.apply_g_ema,
                                         Gen_ema=Gen_ema,
                                         ema=ema)
    if len(cfgs.RUN.eval_metrics):
        for e in range(cfgs.RUN.num_eval):
            if global_rank == 0:
                print(""), logger.info("-" * 80)
            _ = worker.evaluate(step=best_step, metrics=cfgs.RUN.eval_metrics, writing=False, training=False)

    if cfgs.RUN.save_real_images:
        if global_rank == 0: print(""), logger.info("-" * 80)
        worker.save_real_images()

    if cfgs.RUN.save_fake_images:
        if global_rank == 0:
            print(""), logger.info("-" * 80)
        worker.save_fake_images(num_images=cfgs.RUN.save_fake_images_num)

    if cfgs.RUN.vis_fake_images:
        if global_rank == 0:
            print(""), logger.info("-" * 80)
        worker.visualize_fake_images(num_cols=num_cols, current_step=best_step)

    if cfgs.RUN.k_nearest_neighbor:
        if global_rank == 0:
            print(""), logger.info("-" * 80)
        worker.run_k_nearest_neighbor(dataset=eval_dataset, num_rows=num_rows, num_cols=num_cols)

    if cfgs.RUN.interpolation:
        if global_rank == 0:
            print(""), logger.info("-" * 80)
        worker.run_linear_interpolation(num_rows=num_rows, num_cols=num_cols, fix_z=True, fix_y=False)
        worker.run_linear_interpolation(num_rows=num_rows, num_cols=num_cols, fix_z=False, fix_y=True)

    if cfgs.RUN.frequency_analysis:
        if global_rank == 0:
            print(""), logger.info("-" * 80)
        worker.run_frequency_analysis(dataloader=eval_dataloader)

    if cfgs.RUN.tsne_analysis:
        if global_rank == 0:
            print(""), logger.info("-" * 80)
        worker.run_tsne(dataloader=eval_dataloader)

    if cfgs.RUN.intra_class_fid:
        if global_rank == 0:
            print(""), logger.info("-" * 80)
<<<<<<< HEAD
        worker.calculate_intra_class_fid(dataset=eval_dataset)
=======
        worker.calculate_intra_class_fid(dataset=train_dataset)
>>>>>>> 543b6a98

    if cfgs.RUN.semantic_factorization:
        if global_rank == 0:
            print(""), logger.info("-" * 80)
        worker.run_semantic_factorization(num_rows=cfgs.RUN.num_semantic_axis,
                                          num_cols=num_cols,
                                          maximum_variations=cfgs.RUN.maximum_variations)
    if cfgs.RUN.GAN_train:
        if global_rank == 0:
            print(""), logger.info("-" * 80)
        worker.compute_GAN_train_or_test_classifier_accuracy_score(GAN_train=True, GAN_test=False)

    if cfgs.RUN.GAN_test:
        if global_rank == 0:
            print(""), logger.info("-" * 80)
        worker.compute_GAN_train_or_test_classifier_accuracy_score(GAN_train=False, GAN_test=True)
    
    if global_rank == 0:
        wandb.finish()<|MERGE_RESOLUTION|>--- conflicted
+++ resolved
@@ -40,7 +40,6 @@
     # -----------------------------------------------------------------------------
     # define default variables for loading ckpt or evaluating the trained GAN model.
     # -----------------------------------------------------------------------------
-<<<<<<< HEAD
     load_train_dataset = cfgs.RUN.train + cfgs.RUN.GAN_train + cfgs.RUN.GAN_test
     load_eval_dataset = len(cfgs.RUN.eval_metrics) + cfgs.RUN.save_real_images + cfgs.RUN.k_nearest_neighbor + \
         cfgs.RUN.frequency_analysis + cfgs.RUN.tsne_analysis + cfgs.RUN.intra_class_fid
@@ -54,12 +53,6 @@
     else:
         aa_p = cfgs.AUG.apa_initial_augment_p
 
-=======
-    step, epoch, topk, best_step, best_fid, best_ckpt_path, is_best = \
-        0, 0, cfgs.OPTIMIZATION.batch_size, 0, None, None, False
-    aa_p = cfgs.AUG.ada_initial_augment_p if cfgs.AUG.ada_initial_augment_p != "N/A" else cfgs.AUG.apa_initial_augment_p
-    mu, sigma, eval_model, num_rows, num_cols = None, None, None, 10, 8
->>>>>>> 543b6a98
     loss_list_dict = {"gen_loss": [], "dis_loss": [], "cls_loss": []}
     num_eval = {}
     metric_dict_during_train = {}
@@ -400,12 +393,7 @@
                 gen_acml_loss = worker.train_generator(current_step=step)
                 real_cond_loss, dis_acml_loss = worker.train_discriminator(current_step=step)
 
-<<<<<<< HEAD
             if global_rank == 0 and (step + 1) % cfgs.RUN.print_freq == 0:
-=======
-            if global_rank == 0 and (step + 1) % cfgs.RUN.print_every == 0:
-
->>>>>>> 543b6a98
                 worker.log_train_statistics(current_step=step,
                                             real_cond_loss=real_cond_loss,
                                             gen_acml_loss=gen_acml_loss,
@@ -498,11 +486,7 @@
     if cfgs.RUN.intra_class_fid:
         if global_rank == 0:
             print(""), logger.info("-" * 80)
-<<<<<<< HEAD
         worker.calculate_intra_class_fid(dataset=eval_dataset)
-=======
-        worker.calculate_intra_class_fid(dataset=train_dataset)
->>>>>>> 543b6a98
 
     if cfgs.RUN.semantic_factorization:
         if global_rank == 0:
@@ -519,6 +503,6 @@
         if global_rank == 0:
             print(""), logger.info("-" * 80)
         worker.compute_GAN_train_or_test_classifier_accuracy_score(GAN_train=False, GAN_test=True)
-    
+
     if global_rank == 0:
         wandb.finish()