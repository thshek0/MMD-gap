--- conflicted
+++ resolved
@@ -139,7 +139,6 @@
               load_misc=False,
               is_freezeD=False)
 
-<<<<<<< HEAD
     _, _, _, _, _, _, best_step, _, _= load_ckpt(model=Dis,
                                                  optimizer=None,
                                                  ckpt_path=Dis_ckpt_path,
@@ -147,15 +146,6 @@
                                                  load_opt=False,
                                                  load_misc=True,
                                                  is_freezeD=False)
-=======
-    _, _, _, _, _, _, best_step, _, _ = load_ckpt(model=Dis,
-                                                  optimizer=None,
-                                                  ckpt_path=Dis_ckpt_path,
-                                                  load_model=True,
-                                                  load_opt=False,
-                                                  load_misc=True,
-                                                  is_freezeD=False)
->>>>>>> 543b6a98
 
     if apply_g_ema:
         Gen_ema_ckpt_path = glob.glob(join(ckpt_dir, "model=G_ema-best-weights-step*.pth"))[0]
