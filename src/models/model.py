# PyTorch StudioGAN: https://github.com/POSTECH-CVLab/PyTorch-StudioGAN
# The MIT License (MIT)
# See license file or visit https://github.com/POSTECH-CVLab/PyTorch-StudioGAN for details

# src/models/model.py

import copy

from torch.nn import DataParallel
from torch.nn.parallel import DistributedDataParallel as DDP
import torch

from sync_batchnorm.batchnorm import convert_model
from utils.ema import Ema
from utils.ema import EmaStylegan2
import utils.misc as misc


def load_generator_discriminator(DATA, OPTIMIZATION, MODEL, STYLEGAN2, MODULES, RUN, device, logger):
    if device == 0:
        logger.info("Build a Generative Adversarial Network.")
    module = __import__("models.{backbone}".format(backbone=MODEL.backbone), fromlist=["something"])
    if device == 0:
        logger.info("Modules are located on './src/models.{backbone}'.".format(backbone=MODEL.backbone))

    if MODEL.backbone == "stylegan2":
        channel_base = 32768 if DATA.img_size >= 512 or DATA.name == "CIFAR10" else 16384
        gen_c_dim = DATA.num_classes if MODEL.g_cond_mtd == "cAdaIN" else 0
        dis_c_dim = DATA.num_classes if MODEL.d_cond_mtd in STYLEGAN2.cond_type else 0
        if RUN.mixed_precision:
            num_fp16_res = 4
            conv_clamp = 256
        else:
            num_fp16_res = 0
            conv_clamp = None
        Gen = module.Generator(z_dim=MODEL.z_dim,
                               c_dim=gen_c_dim,
                               w_dim=MODEL.w_dim,
                               img_resolution=DATA.img_size,
                               img_channels=DATA.img_channels,
                               mapping_kwargs={"num_layers": STYLEGAN2.mapping_network},
                               synthesis_kwargs={"channel_base": channel_base, "channel_max": 512, \
                               "num_fp16_res": num_fp16_res, "conv_clamp": conv_clamp,}).to(device)

        Dis = module.Discriminator(c_dim=dis_c_dim,
                                   img_resolution=DATA.img_size,
                                   img_channels=DATA.img_channels,
                                   architecture=STYLEGAN2.d_architecture,
                                   channel_base=channel_base,
                                   channel_max=512,
                                   num_fp16_res=num_fp16_res,
                                   conv_clamp=conv_clamp,
                                   cmap_dim=None,
                                   d_cond_mtd=MODEL.d_cond_mtd,
                                   aux_cls_type=MODEL.aux_cls_type,
                                   d_embed_dim=MODEL.d_embed_dim,
                                   num_classes=DATA.num_classes,
                                   normalize_d_embed=MODEL.normalize_d_embed,
                                   block_kwargs={},
                                   mapping_kwargs={},
                                   epilogue_kwargs={
                                       "mbstd_group_size": STYLEGAN2.d_epilogue_mbstd_group_size
                                   }).to(device)
        if MODEL.apply_g_ema:
            if device == 0:
                logger.info("Prepare exponential moving average generator with decay rate of {decay}."\
                            .format(decay=MODEL.g_ema_decay))
            Gen_ema = copy.deepcopy(Gen)

            ema = EmaStylegan2(source=Gen,
                               target=Gen_ema,
                               ema_kimg=STYLEGAN2.g_ema_kimg,
                               ema_rampup=STYLEGAN2.g_ema_rampup,
                               effective_batch_size=OPTIMIZATION.batch_size * OPTIMIZATION.acml_steps,
                               d_updates_per_step=OPTIMIZATION.d_updates_per_step)
        else:
            Gen_ema, ema = None, None

    else:
        Gen = module.Generator(z_dim=MODEL.z_dim,
                               g_shared_dim=MODEL.g_shared_dim,
                               img_size=DATA.img_size,
                               g_conv_dim=MODEL.g_conv_dim,
                               apply_attn=MODEL.apply_attn,
                               attn_g_loc=MODEL.attn_g_loc,
                               g_cond_mtd=MODEL.g_cond_mtd,
                               num_classes=DATA.num_classes,
                               g_init=MODEL.g_init,
                               g_depth=MODEL.g_depth,
                               mixed_precision=RUN.mixed_precision,
                               MODULES=MODULES).to(device)

        Dis = module.Discriminator(img_size=DATA.img_size,
                                   d_conv_dim=MODEL.d_conv_dim,
                                   apply_d_sn=MODEL.apply_d_sn,
                                   apply_attn=MODEL.apply_attn,
                                   attn_d_loc=MODEL.attn_d_loc,
                                   d_cond_mtd=MODEL.d_cond_mtd,
                                   aux_cls_type=MODEL.aux_cls_type,
                                   d_embed_dim=MODEL.d_embed_dim,
                                   num_classes=DATA.num_classes,
                                   normalize_d_embed=MODEL.normalize_d_embed,
                                   d_init=MODEL.d_init,
                                   d_depth=MODEL.d_depth,
                                   mixed_precision=RUN.mixed_precision,
                                   MODULES=MODULES).to(device)
        if MODEL.apply_g_ema:
            if device == 0:
                logger.info("Prepare exponential moving average generator with decay rate of {decay}."\
                            .format(decay=MODEL.g_ema_decay))
            Gen_ema = copy.deepcopy(Gen)

            ema = Ema(source=Gen, target=Gen_ema, decay=MODEL.g_ema_decay, start_iter=MODEL.g_ema_start)
        else:
            Gen_ema, ema = None, None

    if device == 0:
        logger.info(misc.count_parameters(Gen))
    if device == 0:
        logger.info(Gen)

    if device == 0:
        logger.info(misc.count_parameters(Dis))
    if device == 0:
        logger.info(Dis)
    return Gen, Dis, Gen_ema, ema


def prepare_parallel_training(Gen, Dis, Gen_ema, MODEL, world_size, distributed_data_parallel, synchronized_bn, apply_g_ema, device):
    Gen_mapping, Gen_synthesis, Gen_ema_mapping, Gen_ema_synthesis = None, None, None, None
    if world_size > 1:
        if distributed_data_parallel:
            if synchronized_bn:
                process_group = torch.distributed.new_group([w for w in range(world_size)])
                Gen = torch.nn.SyncBatchNorm.convert_sync_batchnorm(Gen, process_group)
                Dis = torch.nn.SyncBatchNorm.convert_sync_batchnorm(Dis, process_group)
                if apply_g_ema:
                    Gen_ema = torch.nn.SyncBatchNorm.convert_sync_batchnorm(Gen_ema, process_group)

            if MODEL.backbone == "stylegan2":
                Gen_mapping = DDP(Gen.mapping, device_ids=[device], broadcast_buffers=False)
                Gen_synthesis = DDP(Gen.synthesis, device_ids=[device], broadcast_buffers=False)
            else:
                Gen = DDP(Gen, device_ids=[device], broadcast_buffers=synchronized_bn)
            Dis = DDP(Dis, device_ids=[device], broadcast_buffers=False if MODEL.backbone=="stylegan2" else synchronized_bn)
            if apply_g_ema:
                if MODEL.backbone == "stylegan2":
                    Gen_ema_mapping = DDP(Gen_ema.mapping, device_ids=[device], broadcast_buffers=False)
                    Gen_ema_synthesis = DDP(Gen_ema.synthesis, device_ids=[device], broadcast_buffers=False)
                else:
                    Gen_ema = DDP(Gen_ema, device_ids=[device], broadcast_buffers=synchronized_bn)
        else:
            if MODEL.backbone == "stylegan2":
                Gen_mapping = DataParallel(Gen.mapping, output_device=device)
                Gen_synthesis = DataParallel(Gen.synthesis, output_device=device)
            else:
                Gen = DataParallel(Gen, output_device=device)
            Dis = DataParallel(Dis, output_device=device)
            if apply_g_ema:
                if MODEL.backbone == "stylegan2":
                    Gen_ema_mapping = DataParallel(Gen_ema.mapping, output_device=device)
                    Gen_ema_synthesis = DataParallel(Gen_ema.synthesis, output_device=device)
                else:
                    Gen_ema = DataParallel(Gen_ema, output_device=device)

            if synchronized_bn:
                Gen = convert_model(Gen).to(device)
                Dis = convert_model(Dis).to(device)
                if apply_g_ema:
                    Gen_ema = convert_model(Gen_ema).to(device)
    else:
        if MODEL.backbone == "stylegan2":
            Gen_mapping, Gen_synthesis = Gen.mapping, Gen.synthesis
<<<<<<< HEAD
            Gen_ema_mapping, Gen_ema_synthesis = Gen_ema.mapping, Gen_ema.synthesis
=======
            if apply_g_ema:
                Gen_ema_mapping, Gen_ema_synthesis = Gen_ema.mapping, Gen_ema.synthesis
>>>>>>> 4a09c1ae
    return Gen, Dis, Gen_ema, Gen_mapping, Gen_synthesis, Gen_ema_mapping, Gen_ema_synthesis<|MERGE_RESOLUTION|>--- conflicted
+++ resolved
@@ -171,10 +171,6 @@
     else:
         if MODEL.backbone == "stylegan2":
             Gen_mapping, Gen_synthesis = Gen.mapping, Gen.synthesis
-<<<<<<< HEAD
-            Gen_ema_mapping, Gen_ema_synthesis = Gen_ema.mapping, Gen_ema.synthesis
-=======
             if apply_g_ema:
                 Gen_ema_mapping, Gen_ema_synthesis = Gen_ema.mapping, Gen_ema.synthesis
->>>>>>> 4a09c1ae
     return Gen, Dis, Gen_ema, Gen_mapping, Gen_synthesis, Gen_ema_mapping, Gen_ema_synthesis