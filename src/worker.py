# PyTorch StudioGAN: https://github.com/POSTECH-CVLab/PyTorch-StudioGAN
# The MIT License (MIT)
# See license file or visit https://github.com/POSTECH-CVLab/PyTorch-StudioGAN for details

# src/worker.py

from os.path import join
import sys
import glob
import random
import string
import pickle
import copy

from torch.nn import DataParallel
from torch.nn.parallel import DistributedDataParallel
from torchvision import transforms
from PIL import Image
from tqdm import tqdm
from scipy import ndimage
from utils.style_ops import conv2d_gradfix
from utils.style_ops import upfirdn2d
from sklearn.manifold import TSNE
from datetime import datetime
import torch
import torchvision
import torch.nn as nn
import torch.distributed as dist
import torch.nn.functional as F
import numpy as np

import metrics.features as features
import metrics.ins as ins
import metrics.fid as fid
import metrics.prdc as prdc
import metrics.resnet as resnet
import utils.ckpt as ckpt
import utils.sample as sample
import utils.misc as misc
import utils.losses as losses
import utils.sefa as sefa
import utils.ops as ops
import utils.resize as resize
import utils.apa_aug as apa_aug
import wandb

SAVE_FORMAT = "step={step:0>3}-Inception_mean={Inception_mean:<.4}-Inception_std={Inception_std:<.4}-FID={FID:<.5}.pth"

LOG_FORMAT = ("Step: {step:>6} "
              "Progress: {progress:<.1%} "
              "Elapsed: {elapsed} "
              "Gen_loss: {gen_loss:<.4} "
              "Dis_loss: {dis_loss:<.4} "
              "Cls_loss: {cls_loss:<.4} "
              "Topk: {topk:>4} "
              "aa_p: {aa_p:<.4} ")


class WORKER(object):
    def __init__(self, cfgs, run_name, Gen, Gen_mapping, Gen_synthesis, Dis, Gen_ema, Gen_ema_mapping, Gen_ema_synthesis,
<<<<<<< HEAD
                 ema, eval_model, train_dataloader, eval_dataloader, global_rank, local_rank, mu, sigma, logger, aa_p,
                 best_step, best_fid, best_ckpt_path, lecam_emas_dict, loss_list_dict, metric_dict_during_train):
=======
                 ema, eval_model, train_dataloader, eval_dataloader, global_rank, local_rank, mu, sigma, real_feats, logger,
                 aa_p, best_step, best_fid, best_ckpt_path, num_eval, loss_list_dict, metric_dict_during_train):
>>>>>>> 11d2d05b
        self.cfgs = cfgs
        self.run_name = run_name
        self.Gen = Gen
        self.Gen_mapping = Gen_mapping
        self.Gen_synthesis = Gen_synthesis
        self.Dis = Dis
        self.Gen_ema = Gen_ema
        self.Gen_ema_mapping = Gen_ema_mapping
        self.Gen_ema_synthesis = Gen_ema_synthesis
        self.ema = ema
        self.eval_model = eval_model
        self.train_dataloader = train_dataloader
        self.eval_dataloader = eval_dataloader
        self.global_rank = global_rank
        self.local_rank = local_rank
        self.mu = mu
        self.sigma = sigma
        self.real_feats = real_feats
        self.logger = logger
        self.aa_p = aa_p
        self.best_step = best_step
        self.best_fid = best_fid
        self.best_ckpt_path = best_ckpt_path
        self.num_eval = num_eval
        self.loss_list_dict = loss_list_dict
        self.metric_dict_during_train = metric_dict_during_train
        self.metric_dict_during_final_eval = {}

        self.cfgs.define_augments(local_rank)
        self.cfgs.define_losses()
        self.DATA = cfgs.DATA
        self.MODEL = cfgs.MODEL
        self.LOSS = cfgs.LOSS
        self.STYLEGAN = cfgs.STYLEGAN
        self.OPTIMIZATION = cfgs.OPTIMIZATION
        self.PRE = cfgs.PRE
        self.AUG = cfgs.AUG
        self.RUN = cfgs.RUN
        self.MISC = cfgs.MISC
        self.is_stylegan = cfgs.MODEL.backbone in ["stylegan2", "stylegan3"]
        self.effective_batch_size = self.OPTIMIZATION.batch_size * self.OPTIMIZATION.acml_steps
        self.blur_init_sigma = self.STYLEGAN.blur_init_sigma
        self.blur_fade_kimg = self.effective_batch_size * 200 / 32
        self.DDP = self.RUN.distributed_data_parallel
        self.adc_fake = False

        num_classes = self.DATA.num_classes

        self.sampler = misc.define_sampler(self.DATA.name, self.MODEL.d_cond_mtd, 
                                            self.OPTIMIZATION.batch_size, self.DATA.num_classes)

        self.pl_reg = losses.PathLengthRegularizer(device=local_rank, pl_weight=cfgs.STYLEGAN.pl_weight, pl_no_weight_grad=(cfgs.MODEL.backbone == "stylegan2"))
        self.l2_loss = torch.nn.MSELoss()
        self.ce_loss = torch.nn.CrossEntropyLoss()
        self.fm_loss = losses.feature_matching_loss
<<<<<<< HEAD
        self.lecam_ema = ops.LeCamEMA()
        if lecam_emas_dict is not None:
            self.lecam_ema.__dict__ = lecam_emas_dict
        self.lecam_ema.decay, self.lecam_ema.start_itr = self.LOSS.lecam_ema_decay, self.LOSS.lecam_ema_start_iter
=======
        self.lecam_ema = ops.LeCamEMA(decay=self.LOSS.lecam_ema_decay, start_iter=self.LOSS.lecam_ema_start_iter)
        if self.LOSS.adv_loss == "MH":
            self.lossy = torch.LongTensor(self.OPTIMIZATION.batch_size).to(self.local_rank)
            self.lossy.data.fill_(self.DATA.num_classes)
>>>>>>> 11d2d05b

        if self.AUG.apply_ada + self.AUG.apply_apa:
            if self.AUG.apply_ada: self.AUG.series_augment.p.copy_(torch.as_tensor(self.aa_p))
            self.aa_interval = self.AUG.ada_interval if self.AUG.ada_interval != "N/A" else self.AUG.apa_interval
            self.aa_target = self.AUG.ada_target if self.AUG.ada_target != "N/A" else self.AUG.apa_target
            self.aa_kimg = self.AUG.ada_kimg if self.AUG.ada_kimg != "N/A" else self.AUG.apa_kimg
            self.dis_sign_real, self.dis_sign_fake = torch.zeros(2, device=self.local_rank), torch.zeros(2, device=self.local_rank)
            self.dis_logit_real, self.dis_logit_fake = torch.zeros(2, device=self.local_rank), torch.zeros(2, device=self.local_rank)
            self.dis_sign_real_log, self.dis_sign_fake_log = torch.zeros(2, device=self.local_rank), torch.zeros(2, device=self.local_rank)
            self.dis_logit_real_log, self.dis_logit_fake_log = torch.zeros(2, device=self.local_rank), torch.zeros(2, device=self.local_rank)

        if self.MODEL.aux_cls_type == "ADC":
            num_classes = num_classes*2
            self.adc_fake = True

        if self.MODEL.d_cond_mtd == "AC":
            self.cond_loss = self.ce_loss
        elif self.MODEL.d_cond_mtd == "2C":
            self.cond_loss = losses.ConditionalContrastiveLoss(num_classes=num_classes,
                                                               temperature=self.LOSS.temperature,
                                                               master_rank="cuda",
                                                               DDP=self.DDP)
        elif self.MODEL.d_cond_mtd == "D2DCE":
            self.cond_loss = losses.Data2DataCrossEntropyLoss(num_classes=num_classes,
                                                              temperature=self.LOSS.temperature,
                                                              m_p=self.LOSS.m_p,
                                                              master_rank="cuda",
                                                              DDP=self.DDP)
        else: pass

        if self.MODEL.aux_cls_type == "TAC":
            self.cond_loss_mi = copy.deepcopy(self.cond_loss)

        self.gen_ctlr = misc.GeneratorController(generator=self.Gen_ema if self.MODEL.apply_g_ema else self.Gen,
                                                 generator_mapping=self.Gen_ema_mapping,
                                                 generator_synthesis=self.Gen_ema_synthesis,
                                                 batch_statistics=self.RUN.batch_statistics,
                                                 standing_statistics=False,
                                                 standing_max_batch="N/A",
                                                 standing_step="N/A",
                                                 cfgs=self.cfgs,
                                                 device=self.local_rank,
                                                 global_rank=self.global_rank,
                                                 logger=self.logger,
                                                 std_stat_counter=0)

        if self.DDP:
            self.group = dist.new_group([n for n in range(self.OPTIMIZATION.world_size)])

        if self.RUN.mixed_precision and not self.is_stylegan:
            self.scaler = torch.cuda.amp.GradScaler()

        if self.global_rank == 0:
            resume = False if self.RUN.freezeD > -1 else True
            wandb.init(project=self.RUN.project,
                       entity=self.RUN.entity,
                       name=self.run_name,
                       dir=self.RUN.save_dir,
                       resume=self.best_step > 0 and resume)

        self.start_time = datetime.now()

    def prepare_train_iter(self, epoch_counter):
        self.epoch_counter = epoch_counter
        if self.DDP:
            self.train_dataloader.sampler.set_epoch(self.epoch_counter)
        self.train_iter = iter(self.train_dataloader)

    def sample_data_basket(self):
        try:
            real_image_basket, real_label_basket = next(self.train_iter)
        except StopIteration:
            self.epoch_counter += 1
            if self.RUN.train and self.DDP:
                self.train_dataloader.sampler.set_epoch(self.epoch_counter)
            else:
                pass
            self.train_iter = iter(self.train_dataloader)
            real_image_basket, real_label_basket = next(self.train_iter)

        real_image_basket = torch.split(real_image_basket, self.OPTIMIZATION.batch_size)
        real_label_basket = torch.split(real_label_basket, self.OPTIMIZATION.batch_size)
        return real_image_basket, real_label_basket

    # -----------------------------------------------------------------------------
    # train Discriminator
    # -----------------------------------------------------------------------------
    def train_discriminator(self, current_step):
        batch_counter = 0
        # make GAN be trainable before starting training
        misc.make_GAN_trainable(self.Gen, self.Gen_ema, self.Dis)
        # toggle gradients of the generator and discriminator
        misc.toggle_grad(model=self.Gen, grad=False, num_freeze_layers=-1, is_stylegan=self.is_stylegan)
        misc.toggle_grad(model=self.Dis, grad=True, num_freeze_layers=self.RUN.freezeD, is_stylegan=self.is_stylegan)
        if self.MODEL.info_type in ["discrete", "both"]:
            misc.toggle_grad(getattr(misc.peel_model(self.Dis), self.MISC.info_params[0]), grad=False, num_freeze_layers=-1, is_stylegan=False)
        if self.MODEL.info_type in ["continuous", "both"]:
            misc.toggle_grad(getattr(misc.peel_model(self.Dis), self.MISC.info_params[1]), grad=False, num_freeze_layers=-1, is_stylegan=False)
            misc.toggle_grad(getattr(misc.peel_model(self.Dis), self.MISC.info_params[2]), grad=False, num_freeze_layers=-1, is_stylegan=False)
        if self.DDP*self.RUN.mixed_precision*self.RUN.synchronized_bn == 0: self.Gen.apply(misc.untrack_bn_statistics)
        # sample real images and labels from the true data distribution
        real_image_basket, real_label_basket = self.sample_data_basket()
        for step_index in range(self.OPTIMIZATION.d_updates_per_step):
            self.OPTIMIZATION.d_optimizer.zero_grad()
            for acml_index in range(self.OPTIMIZATION.acml_steps):
                with torch.cuda.amp.autocast() if self.RUN.mixed_precision and not self.is_stylegan else misc.dummy_context_mgr() as mpc:
                    # load real images and labels onto the GPU memory
                    real_images = real_image_basket[batch_counter].to(self.local_rank, non_blocking=True)
                    real_labels = real_label_basket[batch_counter].to(self.local_rank, non_blocking=True)
                    # sample fake images and labels from p(G(z), y)
                    fake_images, fake_labels, fake_images_eps, trsp_cost, ws, _, _ = sample.generate_images(
                        z_prior=self.MODEL.z_prior,
                        truncation_factor=-1.0,
                        batch_size=self.OPTIMIZATION.batch_size,
                        z_dim=self.MODEL.z_dim,
                        num_classes=self.DATA.num_classes,
                        y_sampler="totally_random",
                        radius=self.LOSS.radius,
                        generator=self.Gen,
                        discriminator=self.Dis,
                        is_train=True,
                        LOSS=self.LOSS,
                        RUN=self.RUN,
                        MODEL=self.MODEL,
                        device=self.local_rank,
                        generator_mapping=self.Gen_mapping,
                        generator_synthesis=self.Gen_synthesis,
                        is_stylegan=self.is_stylegan,
                        style_mixing_p=self.cfgs.STYLEGAN.style_mixing_p,
                        stylegan_update_emas=True,
                        cal_trsp_cost=True if self.LOSS.apply_lo else False)

                    # if LOSS.apply_r1_reg is True,
                    # let real images require gradient calculation to compute \derv_{x}Dis(x)
                    if self.LOSS.apply_r1_reg and not self.is_stylegan:
                        real_images.requires_grad_(True)

                    # blur images for stylegan3-r
                    if self.MODEL.backbone == "stylegan3" and self.STYLEGAN.stylegan3_cfg == "stylegan3-r" and self.blur_init_sigma != "N/A":
                        blur_sigma = max(1 - (self.effective_batch_size * current_step) / (self.blur_fade_kimg * 1e3), 0) * self.blur_init_sigma
                        blur_size = np.floor(blur_sigma * 3)
                        if blur_size > 0:
                            f = torch.arange(-blur_size, blur_size + 1, device=real_images.device).div(blur_sigma).square().neg().exp2()
                            real_images = upfirdn2d.filter2d(real_images, f / f.sum())
                            fake_images = upfirdn2d.filter2d(fake_images, f / f.sum())

                    if self.AUG.apply_apa:
                        real_images = apa_aug.apply_apa_aug(real_images, fake_images.detach(), self.aa_p, self.local_rank)

                    # apply differentiable augmentations if "apply_diffaug" or "apply_ada" is True
                    real_images_ = self.AUG.series_augment(real_images)
                    fake_images_ = self.AUG.series_augment(fake_images)

                    # calculate adv_output, embed, proxy, and cls_output using the discriminator
                    real_dict = self.Dis(real_images_, real_labels)
                    fake_dict = self.Dis(fake_images_, fake_labels, adc_fake=self.adc_fake)

                    # accumulate discriminator output informations for logging
                    if self.AUG.apply_ada or self.AUG.apply_apa:
                        self.dis_sign_real += torch.tensor((real_dict["adv_output"].sign().sum().item(),
                                                            self.OPTIMIZATION.batch_size),
                                                        device=self.local_rank)
                        self.dis_sign_fake += torch.tensor((fake_dict["adv_output"].sign().sum().item(),
                                                            self.OPTIMIZATION.batch_size),
                                                        device=self.local_rank)
                        self.dis_logit_real += torch.tensor((real_dict["adv_output"].sum().item(),
                                                            self.OPTIMIZATION.batch_size),
                                                            device=self.local_rank)
                        self.dis_logit_fake += torch.tensor((fake_dict["adv_output"].sum().item(),
                                                            self.OPTIMIZATION.batch_size),
                                                            device=self.local_rank)

                    # calculate adversarial loss defined by "LOSS.adv_loss"
                    if self.LOSS.adv_loss == "MH":
                        dis_acml_loss = self.LOSS.d_loss(DDP=self.DDP, **real_dict)
                        dis_acml_loss += self.LOSS.d_loss(fake_dict["adv_output"], self.lossy, DDP=self.DDP)
                    else:
                        dis_acml_loss = self.LOSS.d_loss(real_dict["adv_output"], fake_dict["adv_output"], DDP=self.DDP)

                    # calculate class conditioning loss defined by "MODEL.d_cond_mtd"
                    if self.MODEL.d_cond_mtd in self.MISC.classifier_based_GAN:
                        real_cond_loss = self.cond_loss(**real_dict)
                        dis_acml_loss += self.LOSS.cond_lambda * real_cond_loss
                        if self.MODEL.aux_cls_type == "TAC":
                            tac_dis_loss = self.cond_loss_mi(**fake_dict)
                            dis_acml_loss += self.LOSS.tac_dis_lambda * tac_dis_loss
                        elif self.MODEL.aux_cls_type == "ADC":
                            fake_cond_loss = self.cond_loss(**fake_dict)
                            dis_acml_loss += self.LOSS.cond_lambda * fake_cond_loss
                        else:
                            pass
                    else:
                        real_cond_loss = "N/A"

                    # add transport cost for latent optimization training
                    if self.LOSS.apply_lo:
                        dis_acml_loss += self.LOSS.lo_lambda * trsp_cost

                    # if LOSS.apply_cr is True, force the adv. and cls. logits to be the same
                    if self.LOSS.apply_cr:
                        real_prl_images = self.AUG.parallel_augment(real_images)
                        real_prl_dict = self.Dis(real_prl_images, real_labels)
                        real_consist_loss = self.l2_loss(real_dict["adv_output"], real_prl_dict["adv_output"])
                        if self.MODEL.d_cond_mtd == "AC":
                            real_consist_loss += self.l2_loss(real_dict["cls_output"], real_prl_dict["cls_output"])
                        elif self.MODEL.d_cond_mtd in ["2C", "D2DCE"]:
                            real_consist_loss += self.l2_loss(real_dict["embed"], real_prl_dict["embed"])
                        else:
                            pass
                        dis_acml_loss += self.LOSS.cr_lambda * real_consist_loss

                    # if LOSS.apply_bcr is True, apply balanced consistency regularization proposed in ICRGAN
                    if self.LOSS.apply_bcr:
                        real_prl_images = self.AUG.parallel_augment(real_images)
                        fake_prl_images = self.AUG.parallel_augment(fake_images)
                        real_prl_dict = self.Dis(real_prl_images, real_labels)
                        fake_prl_dict = self.Dis(fake_prl_images, fake_labels, adc_fake=self.adc_fake)
                        real_bcr_loss = self.l2_loss(real_dict["adv_output"], real_prl_dict["adv_output"])
                        fake_bcr_loss = self.l2_loss(fake_dict["adv_output"], fake_prl_dict["adv_output"])
                        if self.MODEL.d_cond_mtd == "AC":
                            real_bcr_loss += self.l2_loss(real_dict["cls_output"], real_prl_dict["cls_output"])
                            fake_bcr_loss += self.l2_loss(fake_dict["cls_output"], fake_prl_dict["cls_output"])
                        elif self.MODEL.d_cond_mtd in ["2C", "D2DCE"]:
                            real_bcr_loss += self.l2_loss(real_dict["embed"], real_prl_dict["embed"])
                            fake_bcr_loss += self.l2_loss(fake_dict["embed"], fake_prl_dict["embed"])
                        else:
                            pass
                        dis_acml_loss += self.LOSS.real_lambda * real_bcr_loss + self.LOSS.fake_lambda * fake_bcr_loss

                    # if LOSS.apply_zcr is True, apply latent consistency regularization proposed in ICRGAN
                    if self.LOSS.apply_zcr:
                        fake_eps_dict = self.Dis(fake_images_eps, fake_labels, adc_fake=self.adc_fake)
                        fake_zcr_loss = self.l2_loss(fake_dict["adv_output"], fake_eps_dict["adv_output"])
                        if self.MODEL.d_cond_mtd == "AC":
                            fake_zcr_loss += self.l2_loss(fake_dict["cls_output"], fake_eps_dict["cls_output"])
                        elif self.MODEL.d_cond_mtd in ["2C", "D2DCE"]:
                            fake_zcr_loss += self.l2_loss(fake_dict["embed"], fake_eps_dict["embed"])
                        else:
                            pass
                        dis_acml_loss += self.LOSS.d_lambda * fake_zcr_loss

                    # apply gradient penalty regularization to train wasserstein GAN
                    if self.LOSS.apply_gp:
                        gp_loss = losses.cal_grad_penalty(real_images=real_images,
                                                          real_labels=real_labels,
                                                          fake_images=fake_images,
                                                          discriminator=self.Dis,
                                                          device=self.local_rank)
                        dis_acml_loss += self.LOSS.gp_lambda * gp_loss

                    # apply deep regret analysis regularization to train wasserstein GAN
                    if self.LOSS.apply_dra:
                        dra_loss = losses.cal_dra_penalty(real_images=real_images,
                                                          real_labels=real_labels,
                                                          discriminator=self.Dis,
                                                          device=self.local_rank)
                        dis_acml_loss += self.LOSS.dra_lambda * dra_loss

                    # apply max gradient penalty regularization to train Lipschitz GAN
                    if self.LOSS.apply_maxgp:
                        maxgp_loss = losses.cal_maxgrad_penalty(real_images=real_images,
                                                                real_labels=real_labels,
                                                                fake_images=fake_images,
                                                                discriminator=self.Dis,
                                                                device=self.local_rank)
                        dis_acml_loss += self.LOSS.maxgp_lambda * maxgp_loss

                    # apply LeCam reg. for data-efficient training if self.LOSS.apply_lecam is set to True
                    if self.LOSS.apply_lecam:
                        if self.DDP:
                            real_adv_output = torch.cat(losses.GatherLayer.apply(real_dict["adv_output"]), dim=0)
                            fake_adv_output = torch.cat(losses.GatherLayer.apply(fake_dict["adv_output"]), dim=0)
                        else:
                            real_adv_output, fake_adv_output = real_dict["adv_output"], fake_dict["adv_output"]
                        self.lecam_ema.update(torch.mean(real_adv_output).item(), "D_real", current_step)
                        self.lecam_ema.update(torch.mean(fake_adv_output).item(), "D_fake", current_step)
                        if current_step > self.LOSS.lecam_ema_start_iter:
                            lecam_loss = losses.lecam_reg(real_adv_output, fake_adv_output, self.lecam_ema)
                        else:
                            lecam_loss = torch.tensor(0., device=self.local_rank)
                        dis_acml_loss += self.LOSS.lecam_lambda*lecam_loss

                    if self.LOSS.apply_r1_reg and not self.is_stylegan:
                        self.r1_penalty = losses.cal_r1_reg(adv_output=real_dict["adv_output"], images=real_images, device=self.local_rank)
                        dis_acml_loss += self.LOSS.r1_lambda*self.r1_penalty
                    elif self.LOSS.apply_r1_reg and self.LOSS.r1_place == "inside_loop" and \
                        (self.OPTIMIZATION.d_updates_per_step*current_step + step_index) % self.STYLEGAN.d_reg_interval == 0:
                        real_images.requires_grad_(True)
                        real_dict = self.Dis(self.AUG.series_augment(real_images), real_labels)
                        self.r1_penalty = losses.stylegan_cal_r1_reg(adv_output=real_dict["adv_output"],
                                                                     images=real_images)
                        dis_acml_loss += self.STYLEGAN.d_reg_interval*self.LOSS.r1_lambda*self.r1_penalty
                        if self.AUG.apply_ada or self.AUG.apply_apa:
                            self.dis_sign_real += torch.tensor((real_dict["adv_output"].sign().sum().item(),
                                                                self.OPTIMIZATION.batch_size),
                                                            device=self.local_rank)
                            self.dis_logit_real += torch.tensor((real_dict["adv_output"].sum().item(),
                                                                self.OPTIMIZATION.batch_size),
                                                                device=self.local_rank)

                    # adjust gradients for applying gradient accumluation trick
                    dis_acml_loss = dis_acml_loss / self.OPTIMIZATION.acml_steps
                    batch_counter += 1

                # accumulate gradients of the discriminator
                if self.RUN.mixed_precision and not self.is_stylegan:
                    self.scaler.scale(dis_acml_loss).backward()
                else:
                    dis_acml_loss.backward()

            # update the discriminator using the pre-defined optimizer
            if self.RUN.mixed_precision and not self.is_stylegan:
                self.scaler.step(self.OPTIMIZATION.d_optimizer)
                self.scaler.update()
            else:
                self.OPTIMIZATION.d_optimizer.step()

            if self.LOSS.apply_r1_reg and self.LOSS.r1_place == "outside_loop" and \
             (self.OPTIMIZATION.d_updates_per_step*current_step + step_index) % self.STYLEGAN.d_reg_interval == 0:
                self.OPTIMIZATION.d_optimizer.zero_grad()
                for acml_index in range(self.OPTIMIZATION.acml_steps):
                    real_images = real_image_basket[batch_counter - acml_index - 1].to(self.local_rank, non_blocking=True)
                    real_labels = real_label_basket[batch_counter - acml_index - 1].to(self.local_rank, non_blocking=True)
                    # blur images for stylegan3-r
                    if self.MODEL.backbone == "stylegan3" and self.STYLEGAN.stylegan3_cfg == "stylegan3-r" and self.blur_init_sigma != "N/A":
                        blur_sigma = max(1 - (self.effective_batch_size * current_step) / (self.blur_fade_kimg * 1e3), 0) * self.blur_init_sigma
                        blur_size = np.floor(blur_sigma * 3)
                        if blur_size > 0:
                            f = torch.arange(-blur_size, blur_size + 1, device=real_images.device).div(blur_sigma).square().neg().exp2()
                            real_images = upfirdn2d.filter2d(real_images, f / f.sum())
                    if self.AUG.apply_apa:
                        real_images = apa_aug.apply_apa_aug(real_images, fake_images.detach(), self.aa_p, self.local_rank)
                    real_images.requires_grad_(True)
                    real_dict = self.Dis(self.AUG.series_augment(real_images), real_labels)
                    self.r1_penalty = losses.stylegan_cal_r1_reg(adv_output=real_dict["adv_output"], images=real_images) + \
                        misc.enable_allreduce(real_dict)
                    self.r1_penalty *= self.STYLEGAN.d_reg_interval*self.LOSS.r1_lambda/self.OPTIMIZATION.acml_steps
                    self.r1_penalty.backward()

                    if self.AUG.apply_ada or self.AUG.apply_apa:
                        self.dis_sign_real += torch.tensor((real_dict["adv_output"].sign().sum().item(),
                                                            self.OPTIMIZATION.batch_size),
                                                        device=self.local_rank)
                        self.dis_logit_real += torch.tensor((real_dict["adv_output"].sum().item(),
                                                            self.OPTIMIZATION.batch_size),
                                                            device=self.local_rank)
                self.OPTIMIZATION.d_optimizer.step()

            # apply ada heuristics
            if (self.AUG.apply_ada or self.AUG.apply_apa) and self.aa_target is not None and current_step % self.aa_interval == 0:
                if self.DDP: dist.all_reduce(self.dis_sign_real, op=dist.ReduceOp.SUM, group=self.group)
                heuristic = (self.dis_sign_real[0] / self.dis_sign_real[1]).item()
                adjust = np.sign(heuristic - self.aa_target) * (self.dis_sign_real[1].item()) / (self.aa_kimg * 1000)
                self.aa_p = min(torch.as_tensor(1.), max(self.aa_p + adjust, torch.as_tensor(0.)))
                if self.AUG.apply_ada: self.AUG.series_augment.p.copy_(torch.as_tensor(self.aa_p))
                self.dis_sign_real_log.copy_(self.dis_sign_real), self.dis_sign_fake_log.copy_(self.dis_sign_fake)
                self.dis_logit_real_log.copy_(self.dis_logit_real), self.dis_logit_fake_log.copy_(self.dis_logit_fake)
                self.dis_sign_real.mul_(0), self.dis_sign_fake.mul_(0)
                self.dis_logit_real.mul_(0), self.dis_logit_fake.mul_(0)

            # clip weights to restrict the discriminator to satisfy 1-Lipschitz constraint
            if self.LOSS.apply_wc:
                for p in self.Dis.parameters():
                    p.data.clamp_(-self.LOSS.wc_bound, self.LOSS.wc_bound)
        if self.RUN.empty_cache:
            torch.cuda.empty_cache()
        return real_cond_loss, dis_acml_loss

    # -----------------------------------------------------------------------------
    # train Generator
    # -----------------------------------------------------------------------------
    def train_generator(self, current_step):
        # make GAN be trainable before starting training
        misc.make_GAN_trainable(self.Gen, self.Gen_ema, self.Dis)
        # toggle gradients of the generator and discriminator
        misc.toggle_grad(model=self.Dis, grad=False, num_freeze_layers=-1, is_stylegan=self.is_stylegan)
        misc.toggle_grad(model=self.Gen, grad=True, num_freeze_layers=-1, is_stylegan=self.is_stylegan)
        if self.MODEL.info_type in ["discrete", "both"]:
            misc.toggle_grad(getattr(misc.peel_model(self.Dis), self.MISC.info_params[0]), grad=True, num_freeze_layers=-1, is_stylegan=False)
        if self.MODEL.info_type in ["continuous", "both"]:
            misc.toggle_grad(getattr(misc.peel_model(self.Dis), self.MISC.info_params[1]), grad=True, num_freeze_layers=-1, is_stylegan=False)
            misc.toggle_grad(getattr(misc.peel_model(self.Dis), self.MISC.info_params[2]), grad=True, num_freeze_layers=-1, is_stylegan=False)
        self.Gen.apply(misc.track_bn_statistics)
        for step_index in range(self.OPTIMIZATION.g_updates_per_step):
            self.OPTIMIZATION.g_optimizer.zero_grad()
            for acml_step in range(self.OPTIMIZATION.acml_steps):
                with torch.cuda.amp.autocast() if self.RUN.mixed_precision and not self.is_stylegan else misc.dummy_context_mgr() as mpc:
                    # sample fake images and labels from p(G(z), y)
                    fake_images, fake_labels, fake_images_eps, trsp_cost, ws, info_discrete_c, info_conti_c = sample.generate_images(
                        z_prior=self.MODEL.z_prior,
                        truncation_factor=-1.0,
                        batch_size=self.OPTIMIZATION.batch_size,
                        z_dim=self.MODEL.z_dim,
                        num_classes=self.DATA.num_classes,
                        y_sampler="totally_random",
                        radius=self.LOSS.radius,
                        generator=self.Gen,
                        discriminator=self.Dis,
                        is_train=True,
                        LOSS=self.LOSS,
                        RUN=self.RUN,
                        MODEL=self.MODEL,
                        device=self.local_rank,
                        generator_mapping=self.Gen_mapping,
                        generator_synthesis=self.Gen_synthesis,
                        is_stylegan=self.is_stylegan,
                        style_mixing_p=self.cfgs.STYLEGAN.style_mixing_p,
                        stylegan_update_emas=False,
                        cal_trsp_cost=True if self.LOSS.apply_lo else False)

                    # blur images for stylegan3-r
                    if self.MODEL.backbone == "stylegan3" and self.STYLEGAN.stylegan3_cfg == "stylegan3-r" and self.blur_init_sigma != "N/A":
                        blur_sigma = max(1 - (self.effective_batch_size * current_step) / (self.blur_fade_kimg * 1e3), 0) * self.blur_init_sigma
                        blur_size = np.floor(blur_sigma * 3)
                        if blur_size > 0:
                            f = torch.arange(-blur_size, blur_size + 1, device=fake_images.device).div(blur_sigma).square().neg().exp2()
                            fake_images = upfirdn2d.filter2d(fake_images, f / f.sum())

                    # apply differentiable augmentations if "apply_diffaug" is True
                    fake_images_ = self.AUG.series_augment(fake_images)

                    # calculate adv_output, embed, proxy, and cls_output using the discriminator
                    fake_dict = self.Dis(fake_images_, fake_labels)

                    if self.AUG.apply_ada or self.AUG.apply_apa:
                        # accumulate discriminator output informations for logging
                        self.dis_sign_fake += torch.tensor((fake_dict["adv_output"].sign().sum().item(),
                                                            self.OPTIMIZATION.batch_size),
                                                        device=self.local_rank)
                        self.dis_logit_fake += torch.tensor((fake_dict["adv_output"].sum().item(),
                                                            self.OPTIMIZATION.batch_size),
                                                            device=self.local_rank)

                    # apply top k sampling for discarding bottom 1-k samples which are 'in-between modes'
                    if self.LOSS.apply_topk:
                        fake_dict["adv_output"] = torch.topk(fake_dict["adv_output"], int(self.topk)).values

                    # calculate adversarial loss defined by "LOSS.adv_loss"
                    if self.LOSS.adv_loss == "MH":
                        gen_acml_loss = self.LOSS.mh_lambda * self.LOSS.g_loss(DDP=self.DDP, **fake_dict, )
                    else:
                        gen_acml_loss = self.LOSS.g_loss(fake_dict["adv_output"], DDP=self.DDP)

                    # calculate class conditioning loss defined by "MODEL.d_cond_mtd"
                    if self.MODEL.d_cond_mtd in self.MISC.classifier_based_GAN:
                        fake_cond_loss = self.cond_loss(**fake_dict)
                        gen_acml_loss += self.LOSS.cond_lambda * fake_cond_loss
                        if self.MODEL.aux_cls_type == "TAC":
                            tac_gen_loss = -self.cond_loss_mi(**fake_dict)
                            gen_acml_loss += self.LOSS.tac_gen_lambda * tac_gen_loss
                        elif self.MODEL.aux_cls_type == "ADC":
                            adc_fake_dict = self.Dis(fake_images_, fake_labels, adc_fake=self.adc_fake)
                            adc_fake_cond_loss = -self.cond_loss(**adc_fake_dict)
                            gen_acml_loss += self.LOSS.cond_lambda * adc_fake_cond_loss
                        pass

                    # apply feature matching regularization to stabilize adversarial dynamics
                    if self.LOSS.apply_fm:
                        real_image_basket, real_label_basket = self.sample_data_basket()
                        real_images = real_image_basket[0].to(self.local_rank, non_blocking=True)
                        real_labels = real_label_basket[0].to(self.local_rank, non_blocking=True)
                        real_images_ = self.AUG.series_augment(real_images)
                        real_dict = self.Dis(real_images_, real_labels)

                        mean_match_loss = self.fm_loss(real_dict["h"].detach(), fake_dict["h"])
                        gen_acml_loss += self.LOSS.fm_lambda * mean_match_loss

                    # add transport cost for latent optimization training
                    if self.LOSS.apply_lo:
                        gen_acml_loss += self.LOSS.lo_lambda * trsp_cost

                    # apply latent consistency regularization for generating diverse images
                    if self.LOSS.apply_zcr:
                        fake_zcr_loss = -1 * self.l2_loss(fake_images, fake_images_eps)
                        gen_acml_loss += self.LOSS.g_lambda * fake_zcr_loss

                    if self.MODEL.info_type in ["discrete", "both"]:
                        dim = self.MODEL.info_dim_discrete_c
                        self.info_discrete_loss = 0.0
                        for info_c in range(self.MODEL.info_num_discrete_c):
                            self.info_discrete_loss += self.ce_loss(
                                fake_dict["info_discrete_c_logits"][:, info_c*dim: dim*(info_c+1)],
                                info_discrete_c[:, info_c: info_c+1].squeeze())
                        gen_acml_loss += self.LOSS.infoGAN_loss_discrete_lambda*self.info_discrete_loss + misc.enable_allreduce(fake_dict)
                    if self.MODEL.info_type in ["continuous", "both"]:
                        self.info_conti_loss = losses.normal_nll_loss(info_conti_c, fake_dict["info_conti_mu"], fake_dict["info_conti_var"])
                        gen_acml_loss += self.LOSS.infoGAN_loss_conti_lambda*self.info_conti_loss + misc.enable_allreduce(fake_dict)

                    # adjust gradients for applying gradient accumluation trick
                    gen_acml_loss = gen_acml_loss / self.OPTIMIZATION.acml_steps

                # accumulate gradients of the generator
                if self.RUN.mixed_precision and not self.is_stylegan:
                    self.scaler.scale(gen_acml_loss).backward()
                else:
                    gen_acml_loss.backward()

            # update the generator using the pre-defined optimizer
            if self.RUN.mixed_precision and not self.is_stylegan:
                self.scaler.step(self.OPTIMIZATION.g_optimizer)
                self.scaler.update()
            else:
                self.OPTIMIZATION.g_optimizer.step()

            # apply path length regularization
            if self.STYLEGAN.apply_pl_reg and (self.OPTIMIZATION.g_updates_per_step*current_step + step_index) % self.STYLEGAN.g_reg_interval == 0:
                self.OPTIMIZATION.g_optimizer.zero_grad()
                for acml_index in range(self.OPTIMIZATION.acml_steps):
                    fake_images, fake_labels, fake_images_eps, trsp_cost, ws, _, _ = sample.generate_images(
                        z_prior=self.MODEL.z_prior,
                        truncation_factor=-1.0,
                        batch_size=self.OPTIMIZATION.batch_size // 2,
                        z_dim=self.MODEL.z_dim,
                        num_classes=self.DATA.num_classes,
                        y_sampler="totally_random",
                        radius=self.LOSS.radius,
                        generator=self.Gen,
                        discriminator=self.Dis,
                        is_train=True,
                        LOSS=self.LOSS,
                        RUN=self.RUN,
                        MODEL=self.MODEL,
                        device=self.local_rank,
                        generator_mapping=self.Gen_mapping,
                        generator_synthesis=self.Gen_synthesis,
                        is_stylegan=self.is_stylegan,
                        style_mixing_p=self.cfgs.STYLEGAN.style_mixing_p,
                        stylegan_update_emas=False,
                        cal_trsp_cost=True if self.LOSS.apply_lo else False)
                    # blur images for stylegan3-r
                    if self.MODEL.backbone == "stylegan3" and self.STYLEGAN.stylegan3_cfg == "stylegan3-r" and self.blur_init_sigma != "N/A":
                        blur_sigma = max(1 - (self.effective_batch_size * current_step) / (self.blur_fade_kimg * 1e3), 0) * self.blur_init_sigma
                        blur_size = np.floor(blur_sigma * 3)
                        if blur_size > 0:
                            f = torch.arange(-blur_size, blur_size + 1, device=fake_images.device).div(blur_sigma).square().neg().exp2()
                            fake_images = upfirdn2d.filter2d(fake_images, f / f.sum())
                    self.pl_reg_loss = self.pl_reg.cal_pl_reg(fake_images=fake_images, ws=ws) + fake_images[:,0,0,0].mean()*0
                    self.pl_reg_loss *= self.STYLEGAN.g_reg_interval/self.OPTIMIZATION.acml_steps
                    self.pl_reg_loss.backward()
                self.OPTIMIZATION.g_optimizer.step()

            # if ema is True: update parameters of the Gen_ema in adaptive way
            if self.MODEL.apply_g_ema:
                self.ema.update(current_step)
        if self.RUN.empty_cache:
            torch.cuda.empty_cache()
        return gen_acml_loss

    # -----------------------------------------------------------------------------
    # log training statistics
    # -----------------------------------------------------------------------------
    def log_train_statistics(self, current_step, real_cond_loss, gen_acml_loss, dis_acml_loss):
        self.wandb_step = current_step + 1
        if self.MODEL.d_cond_mtd in self.MISC.classifier_based_GAN:
            cls_loss = real_cond_loss.item()
        else:
            cls_loss = "N/A"

        log_message = LOG_FORMAT.format(
            step=current_step + 1,
            progress=(current_step + 1) / self.OPTIMIZATION.total_steps,
            elapsed=misc.elapsed_time(self.start_time),
            gen_loss=gen_acml_loss.item(),
            dis_loss=dis_acml_loss.item(),
            cls_loss=cls_loss,
            topk=int(self.topk) if self.LOSS.apply_topk else "N/A",
            aa_p=self.aa_p if self.AUG.apply_ada or self.AUG.apply_apa else "N/A",
        )
        self.logger.info(log_message)

        # save loss values in wandb event file and .npz format
        loss_dict = {
            "gen_loss": gen_acml_loss.item(),
            "dis_loss": dis_acml_loss.item(),
            "cls_loss": 0.0 if cls_loss == "N/A" else cls_loss,
        }

        wandb.log(loss_dict, step=self.wandb_step)

        save_dict = misc.accm_values_convert_dict(list_dict=self.loss_list_dict,
                                                  value_dict=loss_dict,
                                                  step=current_step + 1,
                                                  interval=self.RUN.print_freq)
        misc.save_dict_npy(directory=join(self.RUN.save_dir, "statistics", self.run_name),
                           name="losses",
                           dictionary=save_dict)

        if self.AUG.apply_ada or self.AUG.apply_apa:
            dis_output_dict = {
                        "dis_sign_real": (self.dis_sign_real_log[0]/self.dis_sign_real_log[1]).item(),
                        "dis_sign_fake": (self.dis_sign_fake_log[0]/self.dis_sign_fake_log[1]).item(),
                        "dis_logit_real": (self.dis_logit_real_log[0]/self.dis_logit_real_log[1]).item(),
                        "dis_logit_fake": (self.dis_logit_fake_log[0]/self.dis_logit_fake_log[1]).item(),
                    }
            wandb.log(dis_output_dict, step=self.wandb_step)
            wandb.log({"aa_p": self.aa_p.item()}, step=self.wandb_step)

        infoGAN_dict = {}
        if self.MODEL.info_type in ["discrete", "both"]:
            infoGAN_dict["info_discrete_loss"] = self.info_discrete_loss.item()
        if self.MODEL.info_type in ["continuous", "both"]:
            infoGAN_dict["info_conti_loss"] = self.info_conti_loss.item()
            wandb.log(infoGAN_dict, step=self.wandb_step)

        if self.LOSS.apply_r1_reg:
            wandb.log({"r1_reg_loss": self.r1_penalty.item()}, step=self.wandb_step)

        if self.STYLEGAN.apply_pl_reg:
            wandb.log({"pl_reg_loss": self.pl_reg_loss.item()}, step=self.wandb_step)

        # calculate the spectral norms of all weights in the generator for monitoring purpose
        if self.MODEL.apply_g_sn:
            gen_sigmas = misc.calculate_all_sn(self.Gen, prefix="Gen")
            wandb.log(gen_sigmas, step=self.wandb_step)

        # calculate the spectral norms of all weights in the discriminator for monitoring purpose
        if self.MODEL.apply_d_sn:
            dis_sigmas = misc.calculate_all_sn(self.Dis, prefix="Dis")
            wandb.log(dis_sigmas, step=self.wandb_step)

    # -----------------------------------------------------------------------------
    # visualize fake images for monitoring purpose.
    # -----------------------------------------------------------------------------
    def visualize_fake_images(self, num_cols, current_step):
        if self.global_rank == 0:
            self.logger.info("Visualize (num_rows x 8) fake image canvans.")
        if self.gen_ctlr.standing_statistics:
            self.gen_ctlr.std_stat_counter += 1

        requires_grad = self.LOSS.apply_lo or self.RUN.langevin_sampling
        with torch.no_grad() if not requires_grad else misc.dummy_context_mgr() as ctx:
            misc.make_GAN_untrainable(self.Gen, self.Gen_ema, self.Dis)
            generator, generator_mapping, generator_synthesis = self.gen_ctlr.prepare_generator()

            fake_images, fake_labels, _, _, _, _, _ = sample.generate_images(z_prior=self.MODEL.z_prior,
                                                                       truncation_factor=self.RUN.truncation_factor,
                                                                       batch_size=self.OPTIMIZATION.batch_size,
                                                                       z_dim=self.MODEL.z_dim,
                                                                       num_classes=self.DATA.num_classes,
                                                                       y_sampler=self.sampler,
                                                                       radius="N/A",
                                                                       generator=generator,
                                                                       discriminator=self.Dis,
                                                                       is_train=False,
                                                                       LOSS=self.LOSS,
                                                                       RUN=self.RUN,
                                                                       MODEL=self.MODEL,
                                                                       device=self.local_rank,
                                                                       is_stylegan=self.is_stylegan,
                                                                       generator_mapping=generator_mapping,
                                                                       generator_synthesis=generator_synthesis,
                                                                       style_mixing_p=0.0,
                                                                       stylegan_update_emas=False,
                                                                       cal_trsp_cost=False)

        misc.plot_img_canvas(images=fake_images.detach().cpu(),
                             save_path=join(self.RUN.save_dir,
                             "figures/{run_name}/generated_canvas_{step}.png".format(run_name=self.run_name, step=current_step)),
                             num_cols=num_cols,
                             logger=self.logger,
                             logging=self.global_rank == 0 and self.logger)

        if self.RUN.train:
            wandb.log({"generated_images": wandb.Image(fake_images)}, step=self.wandb_step)

        misc.make_GAN_trainable(self.Gen, self.Gen_ema, self.Dis)

    # -----------------------------------------------------------------------------
    # evaluate GAN using IS, FID, and Precision and recall.
    # -----------------------------------------------------------------------------
    def evaluate(self, step, metrics, writing=True, training=False):
        if self.global_rank == 0:
            self.logger.info("Start Evaluation ({step} Step): {run_name}".format(step=step, run_name=self.run_name))
        if self.gen_ctlr.standing_statistics:
            self.gen_ctlr.std_stat_counter += 1

        is_best, num_splits, nearest_k = False, 1, 5
        is_acc = True if "ImageNet" in self.DATA.name and "Tiny" not in self.DATA.name else False
        requires_grad = self.LOSS.apply_lo or self.RUN.langevin_sampling
        with torch.no_grad() if not requires_grad else misc.dummy_context_mgr() as ctx:
            misc.make_GAN_untrainable(self.Gen, self.Gen_ema, self.Dis)
            generator, generator_mapping, generator_synthesis = self.gen_ctlr.prepare_generator()
            metric_dict = {}

            fake_feats, fake_probs, fake_labels = features.generate_images_and_stack_features(
                                                                   generator=generator,
                                                                   discriminator=self.Dis,
                                                                   eval_model=self.eval_model,
                                                                   num_generate=self.num_eval[self.RUN.ref_dataset],
                                                                   y_sampler="totally_random",
                                                                   batch_size=self.OPTIMIZATION.batch_size,
                                                                   z_prior=self.MODEL.z_prior,
                                                                   truncation_factor=self.RUN.truncation_factor,
                                                                   z_dim=self.MODEL.z_dim,
                                                                   num_classes=self.DATA.num_classes,
                                                                   LOSS=self.LOSS,
                                                                   RUN=self.RUN,
                                                                   MODEL=self.MODEL,
                                                                   is_stylegan=self.is_stylegan,
                                                                   generator_mapping=generator_mapping,
                                                                   generator_synthesis=generator_synthesis,
                                                                   quantize=True,
                                                                   world_size=self.OPTIMIZATION.world_size,
                                                                   DDP=self.DDP,
                                                                   device=self.local_rank,
                                                                   logger=self.logger,
                                                                   disable_tqdm=self.global_rank != 0)

            if ("fid" in metrics or "prdc" in metrics) and self.global_rank == 0:
                self.logger.info("{num_images} real images is used for evaluation.".format(num_images=len(self.eval_dataloader.dataset)))

            if "is" in metrics:
                kl_score, kl_std, top1, top5 = ins.eval_features(probs=fake_probs,
                                                                 labels=fake_labels,
                                                                 data_loader=self.eval_dataloader,
                                                                 num_features=self.num_eval[self.RUN.ref_dataset],
                                                                 split=num_splits,
                                                                 is_acc=is_acc,
                                                                 is_torch_backbone=True if "torch" in self.RUN.eval_backbone else False)
                if self.global_rank == 0:
                    self.logger.info("Inception score (Step: {step}, {num} generated images): {IS}".format(
                        step=step, num=str(self.num_eval[self.RUN.ref_dataset]), IS=kl_score))
                    if is_acc:
                        self.logger.info("{eval_model} Top1 acc: (Step: {step}, {num} generated images): {Top1}".format(
                            eval_model=self.RUN.eval_backbone, step=step, num=str(self.num_eval[self.RUN.ref_dataset]), Top1=top1))
                        self.logger.info("{eval_model} Top5 acc: (Step: {step}, {num} generated images): {Top5}".format(
                            eval_model=self.RUN.eval_backbone, step=step, num=str(self.num_eval[self.RUN.ref_dataset]), Top5=top5))
                    metric_dict.update({"IS": kl_score, "Top1_acc": top1, "Top5_acc": top5})
                    if writing:
                        wandb.log({"IS score": kl_score}, step=self.wandb_step)
                        if is_acc:
                            wandb.log({"{eval_model} Top1 acc".format(eval_model=self.RUN.eval_backbone): top1}, step=self.wandb_step)
                            wandb.log({"{eval_model} Top5 acc".format(eval_model=self.RUN.eval_backbone): top5}, step=self.wandb_step)

            if "fid" in metrics:
                fid_score, m1, c1 = fid.calculate_fid(data_loader=self.eval_dataloader,
                                                      eval_model=self.eval_model,
                                                      num_generate=self.num_eval[self.RUN.ref_dataset],
                                                      cfgs=self.cfgs,
                                                      pre_cal_mean=self.mu,
                                                      pre_cal_std=self.sigma,
                                                      fake_feats=fake_feats,
                                                      disable_tqdm=self.global_rank != 0)
                if self.global_rank == 0:
                    self.logger.info("FID score (Step: {step}, Using {type} moments): {FID}".format(
                        step=step, type=self.RUN.ref_dataset, FID=fid_score))
                    if self.best_fid is None or fid_score <= self.best_fid:
                        self.best_fid, self.best_step, is_best = fid_score, step, True
                    metric_dict.update({"FID": fid_score})
                    if writing:
                        wandb.log({"FID score": fid_score}, step=self.wandb_step)
                    if training:
                        self.logger.info("Best FID score (Step: {step}, Using {type} moments): {FID}".format(
                            step=self.best_step, type=self.RUN.ref_dataset, FID=self.best_fid))

            if "prdc" in metrics:
                prc, rec, dns, cvg = prdc.calculate_pr_dc(real_feats=self.real_feats,
                                                          fake_feats=fake_feats,
                                                          data_loader=self.eval_dataloader,
                                                          eval_model=self.eval_model,
                                                          num_generate=self.num_eval[self.RUN.ref_dataset],
                                                          cfgs=self.cfgs,
                                                          quantize=True,
                                                          nearest_k=nearest_k,
                                                          world_size=self.OPTIMIZATION.world_size,
                                                          DDP=self.DDP,
                                                          disable_tqdm=True)
                if self.global_rank == 0:
                    self.logger.info("Improved Precision (Step: {step}, Using {type} images): {prc}".format(
                        step=step, type=self.RUN.ref_dataset, prc=prc))
                    self.logger.info("Improved Recall (Step: {step}, Using {type} images): {rec}".format(
                        step=step, type=self.RUN.ref_dataset, rec=rec))
                    self.logger.info("Density (Step: {step}, Using {type} images): {dns}".format(
                        step=step, type=self.RUN.ref_dataset, dns=dns))
                    self.logger.info("Coverage (Step: {step}, Using {type} images): {cvg}".format(
                        step=step, type=self.RUN.ref_dataset, cvg=cvg))
                    metric_dict.update({"Improved_Precision": prc, "Improved_Recall": rec, "Density": dns, "Coverage": cvg})
                    if writing:
                        wandb.log({"Improved Precision": prc}, step=self.wandb_step)
                        wandb.log({"Improved Recall": rec}, step=self.wandb_step)
                        wandb.log({"Density": dns}, step=self.wandb_step)
                        wandb.log({"Coverage": cvg}, step=self.wandb_step)

            if self.global_rank == 0:
                if training:
                    save_dict = misc.accm_values_convert_dict(list_dict=self.metric_dict_during_train,
                                                              value_dict=metric_dict,
                                                              step=step,
                                                              interval=self.RUN.save_freq)
                else:
                    save_dict = misc.accm_values_convert_dict(list_dict=self.metric_dict_during_final_eval,
                                                              value_dict=metric_dict,
                                                              step=None,
                                                              interval=None)

                    misc.save_dict_npy(directory=join(self.RUN.save_dir, "statistics", self.run_name, "train" if training else "eval"),
                                       name="metrics",
                                       dictionary=save_dict)
                    with open("./eval_pickles/"+self.run_name + "-" + self.RUN.eval_backbone + "-" +self.RUN.ref_dataset +".pickle", "wb") as f:
                        pickle.dump(metric_dict, f)

        misc.make_GAN_trainable(self.Gen, self.Gen_ema, self.Dis)
        return is_best

    # -----------------------------------------------------------------------------
    # save the trained generator, generator_ema, and discriminator.
    # -----------------------------------------------------------------------------
    def save(self, step, is_best):
        when = "best" if is_best is True else "current"
        misc.make_GAN_untrainable(self.Gen, self.Gen_ema, self.Dis)
        Gen, Gen_ema, Dis = misc.peel_models(self.Gen, self.Gen_ema, self.Dis)

        g_states = {"state_dict": Gen.state_dict(), "optimizer": self.OPTIMIZATION.g_optimizer.state_dict()}

        d_states = {
            "state_dict": Dis.state_dict(),
            "optimizer": self.OPTIMIZATION.d_optimizer.state_dict(),
            "seed": self.RUN.seed,
            "run_name": self.run_name,
            "step": step,
            "epoch": self.epoch_counter,
            "topk": self.topk,
            "aa_p": self.aa_p,
            "best_step": self.best_step,
            "best_fid": self.best_fid,
            "best_fid_ckpt": self.RUN.ckpt_dir,
<<<<<<< HEAD
            "lecam_emas": self.lecam_ema.__dict__
=======
>>>>>>> 11d2d05b
        }

        if self.Gen_ema is not None:
            g_ema_states = {"state_dict": Gen_ema.state_dict()}

        misc.save_model(model="G", when=when, step=step, ckpt_dir=self.RUN.ckpt_dir, states=g_states)
        misc.save_model(model="D", when=when, step=step, ckpt_dir=self.RUN.ckpt_dir, states=d_states)
        if self.Gen_ema is not None:
            misc.save_model(model="G_ema", when=when, step=step, ckpt_dir=self.RUN.ckpt_dir, states=g_ema_states)

        if when == "best":
            misc.save_model(model="G", when="current", step=step, ckpt_dir=self.RUN.ckpt_dir, states=g_states)
            misc.save_model(model="D", when="current", step=step, ckpt_dir=self.RUN.ckpt_dir, states=d_states)
            if self.Gen_ema is not None:
                misc.save_model(model="G_ema",
                                when="current",
                                step=step,
                                ckpt_dir=self.RUN.ckpt_dir,
                                states=g_ema_states)

        if self.global_rank == 0 and self.logger:
            self.logger.info("Save model to {}".format(self.RUN.ckpt_dir))

        misc.make_GAN_trainable(self.Gen, self.Gen_ema, self.Dis)

    # -----------------------------------------------------------------------------
    # save real images to measure metrics for evaluation.
    # -----------------------------------------------------------------------------
    def save_real_images(self):
        if self.global_rank == 0:
            self.logger.info("save {num_images} real images in png format.".format(
                num_images=len(self.eval_dataloader.dataset)))

        misc.save_images_png(data_loader=self.eval_dataloader,
                             generator="N/A",
                             discriminator="N/A",
                             is_generate=False,
                             num_images=len(self.eval_dataloader.dataset),
                             y_sampler="N/A",
                             batch_size=self.OPTIMIZATION.batch_size,
                             z_prior="N/A",
                             truncation_factor="N/A",
                             z_dim="N/A",
                             num_classes=self.DATA.num_classes,
                             LOSS=self.LOSS,
                             OPTIMIZATION=self.OPTIMIZATION,
                             RUN=self.RUN,
                             MODEL=self.MODEL,
                             is_stylegan=False,
                             generator_mapping="N/A",
                             generator_synthesis="N/A",
                             directory=join(self.RUN.save_dir, "samples", self.run_name),
                             device=self.local_rank)

    # -----------------------------------------------------------------------------
    # save fake images to measure metrics for evaluation.
    # -----------------------------------------------------------------------------
    def save_fake_images(self, num_images):
        if self.global_rank == 0:
            self.logger.info("save {num_images} generated images in png format.".format(num_images=self.num_eval[self.RUN.ref_dataset]))
        if self.gen_ctlr.standing_statistics:
            self.gen_ctlr.std_stat_counter += 1

        requires_grad = self.LOSS.apply_lo or self.RUN.langevin_sampling
        with torch.no_grad() if not requires_grad else misc.dummy_context_mgr() as ctx:
            misc.make_GAN_untrainable(self.Gen, self.Gen_ema, self.Dis)
            generator, generator_mapping, generator_synthesis = self.gen_ctlr.prepare_generator()

            misc.save_images_png(data_loader=self.eval_dataloader,
                                 generator=generator,
                                 discriminator=self.Dis,
                                 is_generate=True,
                                 num_images=num_images,
                                 y_sampler="totally_random",
                                 batch_size=self.OPTIMIZATION.batch_size,
                                 z_prior=self.MODEL.z_prior,
                                 truncation_factor=self.RUN.truncation_factor,
                                 z_dim=self.MODEL.z_dim,
                                 num_classes=self.DATA.num_classes,
                                 LOSS=self.LOSS,
                                 OPTIMIZATION=self.OPTIMIZATION,
                                 RUN=self.RUN,
                                 MODEL=self.MODEL,
                                 is_stylegan=self.is_stylegan,
                                 generator_mapping=generator_mapping,
                                 generator_synthesis=generator_synthesis,
                                 directory=join(self.RUN.save_dir, "samples", self.run_name),
                                 device=self.local_rank)

        misc.make_GAN_trainable(self.Gen, self.Gen_ema, self.Dis)

    # -----------------------------------------------------------------------------
    # run k-nearest neighbor analysis to identify whether GAN memorizes the training images or not.
    # -----------------------------------------------------------------------------
    def run_k_nearest_neighbor(self, dataset, num_rows, num_cols):
        if self.global_rank == 0:
            self.logger.info("Run K-nearest neighbor analysis using fake and {ref} dataset.".format(ref=self.RUN.ref_dataset))
        if self.gen_ctlr.standing_statistics: self.gen_ctlr.std_stat_counter += 1

        requires_grad = self.LOSS.apply_lo or self.RUN.langevin_sampling
        with torch.no_grad() if not requires_grad else misc.dummy_context_mgr() as ctx:
            misc.make_GAN_untrainable(self.Gen, self.Gen_ema, self.Dis)
            generator, generator_mapping, generator_synthesis = self.gen_ctlr.prepare_generator()

            res, mean, std = 224, [0.485, 0.456, 0.406], [0.229, 0.224, 0.225]
            resizer = resize.build_resizer(resizer=self.RUN.post_resizer,
                                           backbone="ResNet50_torch",
                                           size=res)
            totensor = transforms.ToTensor()
            mean = torch.Tensor(mean).view(1, 3, 1, 1).to("cuda")
            std = torch.Tensor(std).view(1, 3, 1, 1).to("cuda")

            resnet50_model = torch.hub.load("pytorch/vision:v0.6.0", "resnet50", pretrained=True)
            resnet50_conv = nn.Sequential(*list(resnet50_model.children())[:-1]).to(self.local_rank)
            if self.OPTIMIZATION.world_size > 1:
                resnet50_conv = DataParallel(resnet50_conv, output_device=self.local_rank)
            resnet50_conv.eval()

            for c in tqdm(range(self.DATA.num_classes)):
                fake_images, fake_labels, _, _, _, _, _ = sample.generate_images(z_prior=self.MODEL.z_prior,
                                                                        truncation_factor=self.RUN.truncation_factor,
                                                                        batch_size=self.OPTIMIZATION.batch_size,
                                                                        z_dim=self.MODEL.z_dim,
                                                                        num_classes=self.DATA.num_classes,
                                                                        y_sampler=c,
                                                                        radius="N/A",
                                                                        generator=generator,
                                                                        discriminator=self.Dis,
                                                                        is_train=False,
                                                                        LOSS=self.LOSS,
                                                                        RUN=self.RUN,
                                                                        MODEL=self.MODEL,
                                                                        device=self.local_rank,
                                                                        is_stylegan=self.is_stylegan,
                                                                        generator_mapping=generator_mapping,
                                                                        generator_synthesis=generator_synthesis,
                                                                        style_mixing_p=0.0,
                                                                        stylegan_update_emas=False,
                                                                        cal_trsp_cost=False)
                fake_anchor = torch.unsqueeze(fake_images[0], dim=0)
                fake_anchor = ops.quantize_images(fake_anchor)
                fake_anchor = ops.resize_images(fake_anchor, resizer, totensor, mean, std, self.local_rank)
                fake_anchor_embed = torch.squeeze(resnet50_conv(fake_anchor))

                num_samples, target_sampler = sample.make_target_cls_sampler(dataset=dataset, target_class=c)
                batch_size = self.OPTIMIZATION.batch_size if num_samples >= self.OPTIMIZATION.batch_size else num_samples
                c_dataloader = torch.utils.data.DataLoader(dataset=dataset,
                                                           batch_size=batch_size,
                                                           shuffle=False,
                                                           sampler=target_sampler,
                                                           num_workers=self.RUN.num_workers,
                                                           pin_memory=True)
                c_iter = iter(c_dataloader)
                for batch_idx in range(num_samples//batch_size):
                    real_images, real_labels = next(c_iter)
                    real_images = ops.quantize_images(real_images)
                    real_images = ops.resize_images(real_images, resizer, totensor, mean, std, self.local_rank)
                    real_embed = torch.squeeze(resnet50_conv(real_images))
                    if batch_idx == 0:
                        distances = torch.square(real_embed - fake_anchor_embed).mean(dim=1).detach().cpu().numpy()
                        image_holder = real_images.detach().cpu().numpy()
                    else:
                        distances = np.concatenate([
                            distances,
                            torch.square(real_embed - fake_anchor_embed).mean(dim=1).detach().cpu().numpy()
                        ],
                                                   axis=0)
                        image_holder = np.concatenate([image_holder, real_images.detach().cpu().numpy()], axis=0)

                nearest_indices = (-distances).argsort()[-(num_cols - 1):][::-1]
                if c % num_rows == 0:
                    canvas = np.concatenate([fake_anchor.detach().cpu().numpy(), image_holder[nearest_indices]], axis=0)
                elif c % num_rows == num_rows - 1:
                    row_images = np.concatenate([fake_anchor.detach().cpu().numpy(), image_holder[nearest_indices]], axis=0)
                    canvas = np.concatenate((canvas, row_images), axis=0)
                    misc.plot_img_canvas(images=torch.from_numpy(canvas),
                                         save_path=join(self.RUN.save_dir, "figures/{run_name}/fake_anchor_{num_cols}NN_{cls}_classes.png".\
                                                        format(run_name=self.run_name, num_cols=num_cols, cls=c+1)),
                                         num_cols=num_cols,
                                         logger=self.logger,
                                         logging=self.global_rank == 0 and self.logger)
                else:
                    row_images = np.concatenate([fake_anchor.detach().cpu().numpy(), image_holder[nearest_indices]], axis=0)
                    canvas = np.concatenate((canvas, row_images), axis=0)

        misc.make_GAN_trainable(self.Gen, self.Gen_ema, self.Dis)

    # -----------------------------------------------------------------------------
    # conduct latent interpolation analysis to identify the quaility of latent space (Z)
    # -----------------------------------------------------------------------------
    def run_linear_interpolation(self, num_rows, num_cols, fix_z, fix_y, num_saves=100):
        assert int(fix_z) * int(fix_y) != 1, "unable to switch fix_z and fix_y on together!"
        if self.global_rank == 0:
            flag = "fix_z" if fix_z else "fix_y"
            self.logger.info("Run linear interpolation analysis ({flag}) {num} times.".format(flag=flag, num=num_saves))
        if self.gen_ctlr.standing_statistics:
            self.gen_ctlr.std_stat_counter += 1

        requires_grad = self.LOSS.apply_lo or self.RUN.langevin_sampling
        with torch.no_grad() if not requires_grad else misc.dummy_context_mgr() as ctx:
            misc.make_GAN_untrainable(self.Gen, self.Gen_ema, self.Dis)
            generator, generator_mapping, generator_synthesis = self.gen_ctlr.prepare_generator()

            shared = misc.peel_model(generator).shared
            for ns in tqdm(range(num_saves)):
                if fix_z:
                    zs = torch.randn(num_rows, 1, self.MODEL.z_dim, device=self.local_rank)
                    zs = zs.repeat(1, num_cols, 1).view(-1, self.MODEL.z_dim)
                    name = "fix_z"
                else:
                    zs = misc.interpolate(torch.randn(num_rows, 1, self.MODEL.z_dim, device=self.local_rank),
                                          torch.randn(num_rows, 1, self.MODEL.z_dim, device=self.local_rank),
                                          num_cols - 2).view(-1, self.MODEL.z_dim)

                if fix_y:
                    ys = sample.sample_onehot(batch_size=num_rows,
                                              num_classes=self.DATA.num_classes,
                                              device=self.local_rank)
                    ys = shared(ys).view(num_rows, 1, -1)
                    ys = ys.repeat(1, num_cols, 1).view(num_rows * (num_cols), -1)
                    name = "fix_y"
                else:
                    ys = misc.interpolate(
                        shared(sample.sample_onehot(num_rows, self.DATA.num_classes)).view(num_rows, 1, -1),
                        shared(sample.sample_onehot(num_rows, self.DATA.num_classes)).view(num_rows, 1, -1),
                        num_cols - 2).view(num_rows * (num_cols), -1)

                interpolated_images = generator(zs, None, shared_label=ys)

                misc.plot_img_canvas(images=interpolated_images.detach().cpu(),
                                     save_path=join(self.RUN.save_dir, "figures/{run_name}/{num}_Interpolated_images_{fix_flag}.png".\
                                                    format(num=ns, run_name=self.run_name, fix_flag=name)),
                                     num_cols=num_cols,
                                     logger=self.logger,
                                     logging=False)

        if self.global_rank == 0 and self.logger:
            print("Save figures to {}/*_Interpolated_images_{}.png".format(
                join(self.RUN.save_dir, "figures", self.run_name), flag))

        misc.make_GAN_trainable(self.Gen, self.Gen_ema, self.Dis)

    # -----------------------------------------------------------------------------
    # visualize shifted fourier spectrums of real and fake images
    # -----------------------------------------------------------------------------
    def run_frequency_analysis(self, dataloader):
        if self.global_rank == 0:
            self.logger.info("Run frequency analysis (use {num} fake and {ref} images).".\
                             format(num=len(dataloader), ref=self.RUN.ref_dataset))
        if self.gen_ctlr.standing_statistics:
            self.gen_ctlr.std_stat_counter += 1

        requires_grad = self.LOSS.apply_lo or self.RUN.langevin_sampling
        with torch.no_grad() if not requires_grad else misc.dummy_context_mgr() as ctx:
            misc.make_GAN_untrainable(self.Gen, self.Gen_ema, self.Dis)
            generator, generator_mapping, generator_synthesis = self.gen_ctlr.prepare_generator()

            data_iter = iter(dataloader)
            num_batches = len(dataloader) // self.OPTIMIZATION.batch_size
            for i in range(num_batches):
                real_images, real_labels = next(data_iter)
                fake_images, fake_labels, _, _, _, _, _ = sample.generate_images(z_prior=self.MODEL.z_prior,
                                                                          truncation_factor=self.RUN.truncation_factor,
                                                                          batch_size=self.OPTIMIZATION.batch_size,
                                                                          z_dim=self.MODEL.z_dim,
                                                                          num_classes=self.DATA.num_classes,
                                                                          y_sampler="totally_random",
                                                                          radius="N/A",
                                                                          generator=generator,
                                                                          discriminator=self.Dis,
                                                                          is_train=False,
                                                                          LOSS=self.LOSS,
                                                                          RUN=self.RUN,
                                                                          MODEL=self.MODEL,
                                                                          device=self.local_rank,
                                                                          is_stylegan=self.is_stylegan,
                                                                          generator_mapping=generator_mapping,
                                                                          generator_synthesis=generator_synthesis,
                                                                          style_mixing_p=0.0,
                                                                          stylegan_update_emas=False,
                                                                          cal_trsp_cost=False)
                fake_images = fake_images.detach().cpu().numpy()

                real_images = np.asarray((real_images + 1) * 127.5, np.uint8)
                fake_images = np.asarray((fake_images + 1) * 127.5, np.uint8)

                if i == 0:
                    real_array = real_images
                    fake_array = fake_images
                else:
                    real_array = np.concatenate([real_array, real_images], axis=0)
                    fake_array = np.concatenate([fake_array, fake_images], axis=0)

            N, C, H, W = np.shape(real_array)
            real_r, real_g, real_b = real_array[:, 0, :, :], real_array[:, 1, :, :], real_array[:, 2, :, :]
            real_gray = 0.2989 * real_r + 0.5870 * real_g + 0.1140 * real_b
            fake_r, fake_g, fake_b = fake_array[:, 0, :, :], fake_array[:, 1, :, :], fake_array[:, 2, :, :]
            fake_gray = 0.2989 * fake_r + 0.5870 * fake_g + 0.1140 * fake_b
            for j in tqdm(range(N)):
                real_gray_f = np.fft.fft2(real_gray[j] - ndimage.median_filter(real_gray[j], size=H // 8))
                fake_gray_f = np.fft.fft2(fake_gray[j] - ndimage.median_filter(fake_gray[j], size=H // 8))

                real_gray_f_shifted = np.fft.fftshift(real_gray_f)
                fake_gray_f_shifted = np.fft.fftshift(fake_gray_f)

                if j == 0:
                    real_gray_spectrum = 20 * np.log(np.abs(real_gray_f_shifted)) / N
                    fake_gray_spectrum = 20 * np.log(np.abs(fake_gray_f_shifted)) / N
                else:
                    real_gray_spectrum += 20 * np.log(np.abs(real_gray_f_shifted)) / N
                    fake_gray_spectrum += 20 * np.log(np.abs(fake_gray_f_shifted)) / N

        misc.plot_spectrum_image(real_spectrum=real_gray_spectrum,
                                 fake_spectrum=fake_gray_spectrum,
                                 directory=join(self.RUN.save_dir, "figures", self.run_name),
                                 logger=self.logger,
                                 logging=self.global_rank == 0 and self.logger)

        misc.make_GAN_trainable(self.Gen, self.Gen_ema, self.Dis)

    # -----------------------------------------------------------------------------
    # visualize discriminator's embeddings of real or fake images using TSNE
    # -----------------------------------------------------------------------------
    def run_tsne(self, dataloader):
        if self.global_rank == 0:
            self.logger.info("Start TSNE analysis using randomly sampled 10 classes.")
            self.logger.info("Use {ref} dataset and the same amount of generated images for visualization.".format(
                ref=self.RUN.ref_dataset))
        if self.gen_ctlr.standing_statistics:
            self.gen_ctlr.std_stat_counter += 1

        requires_grad = self.LOSS.apply_lo or self.RUN.langevin_sampling
        with torch.no_grad() if not requires_grad else misc.dummy_context_mgr() as ctx:
            misc.make_GAN_untrainable(self.Gen, self.Gen_ema, self.Dis)
            generator, generator_mapping, generator_synthesis = self.gen_ctlr.prepare_generator()

            save_output, real, fake, hook_handles = misc.SaveOutput(), {}, {}, []
            for name, layer in misc.peel_model(self.Dis).named_children():
                if name == "linear1":
                    handle = layer.register_forward_pre_hook(save_output)
                    hook_handles.append(handle)

            tsne_iter = iter(dataloader)
            num_batches = len(dataloader.dataset) // self.OPTIMIZATION.batch_size
            for i in range(num_batches):
                real_images, real_labels = next(tsne_iter)
                real_images, real_labels = real_images.to(self.local_rank), real_labels.to(self.local_rank)

                real_dict = self.Dis(real_images, real_labels)
                if i == 0:
                    real["embeds"] = save_output.outputs[0][0].detach().cpu().numpy()
                    real["labels"] = real_labels.detach().cpu().numpy()
                else:
                    real["embeds"] = np.concatenate([real["embeds"], save_output.outputs[0][0].cpu().detach().numpy()],
                                                    axis=0)
                    real["labels"] = np.concatenate([real["labels"], real_labels.detach().cpu().numpy()])

                save_output.clear()

                fake_images, fake_labels, _, _, _, _, _ = sample.generate_images(z_prior=self.MODEL.z_prior,
                                                                           truncation_factor=self.RUN.truncation_factor,
                                                                           batch_size=self.OPTIMIZATION.batch_size,
                                                                           z_dim=self.MODEL.z_dim,
                                                                           num_classes=self.DATA.num_classes,
                                                                           y_sampler="totally_random",
                                                                           radius="N/A",
                                                                           generator=generator,
                                                                           discriminator=self.Dis,
                                                                           is_train=False,
                                                                           LOSS=self.LOSS,
                                                                           RUN=self.RUN,
                                                                           MODEL=self.MODEL,
                                                                           device=self.local_rank,
                                                                           is_stylegan=self.is_stylegan,
                                                                           generator_mapping=generator_mapping,
                                                                           generator_synthesis=generator_synthesis,
                                                                           style_mixing_p=0.0,
                                                                           stylegan_update_emas=False,
                                                                           cal_trsp_cost=False)

                fake_dict = self.Dis(fake_images, fake_labels)
                if i == 0:
                    fake["embeds"] = save_output.outputs[0][0].detach().cpu().numpy()
                    fake["labels"] = fake_labels.detach().cpu().numpy()
                else:
                    fake["embeds"] = np.concatenate([fake["embeds"], save_output.outputs[0][0].cpu().detach().numpy()],
                                                    axis=0)
                    fake["labels"] = np.concatenate([fake["labels"], fake_labels.detach().cpu().numpy()])

                save_output.clear()

            tsne = TSNE(n_components=2, verbose=1, perplexity=40, n_iter=300)
            if self.DATA.num_classes > 10:
                cls_indices = np.random.permutation(self.DATA.num_classes)[:10]
                real["embeds"] = real["embeds"][np.isin(real["labels"], cls_indices)]
                real["labels"] = real["labels"][np.isin(real["labels"], cls_indices)]
                fake["embeds"] = fake["embeds"][np.isin(fake["labels"], cls_indices)]
                fake["labels"] = fake["labels"][np.isin(fake["labels"], cls_indices)]

            real_tsne_results = tsne.fit_transform(real["embeds"])
            misc.plot_tsne_scatter_plot(df=real,
                                        tsne_results=real_tsne_results,
                                        flag="real",
                                        directory=join(self.RUN.save_dir, "figures", self.run_name),
                                        logger=self.logger,
                                        logging=self.global_rank == 0 and self.logger)

            fake_tsne_results = tsne.fit_transform(fake["embeds"])
            misc.plot_tsne_scatter_plot(df=fake,
                                        tsne_results=fake_tsne_results,
                                        flag="fake",
                                        directory=join(self.RUN.save_dir, "figures", self.run_name),
                                        logger=self.logger,
                                        logging=self.global_rank == 0 and self.logger)

        misc.make_GAN_trainable(self.Gen, self.Gen_ema, self.Dis)

    # -----------------------------------------------------------------------------
    # calculate intra-class FID (iFID) to identify intra-class diversity
    # -----------------------------------------------------------------------------
    def calculate_intra_class_fid(self, dataset):
        if self.global_rank == 0:
            self.logger.info("Start calculating iFID (use approx. {num} fake images per class and train images as the reference).".\
                             format(num=int(len(dataset)/self.DATA.num_classes)))

        if self.gen_ctlr.standing_statistics:
            self.gen_ctlr.std_stat_counter += 1

        fids = []
        requires_grad = self.LOSS.apply_lo or self.RUN.langevin_sampling
        with torch.no_grad() if not requires_grad else misc.dummy_context_mgr() as ctx:
            misc.make_GAN_untrainable(self.Gen, self.Gen_ema, self.Dis)
            generator, generator_mapping, generator_synthesis = self.gen_ctlr.prepare_generator()

            for c in tqdm(range(self.DATA.num_classes)):
                num_samples, target_sampler = sample.make_target_cls_sampler(dataset, c)
                batch_size = self.OPTIMIZATION.batch_size if num_samples >= self.OPTIMIZATION.batch_size else num_samples
                dataloader = torch.utils.data.DataLoader(dataset,
                                                         batch_size=batch_size,
                                                         shuffle=False,
                                                         sampler=target_sampler,
                                                         num_workers=self.RUN.num_workers,
                                                         pin_memory=True,
                                                         drop_last=False)

                mu, sigma = fid.calculate_moments(data_loader=dataloader,
                                                  eval_model=self.eval_model,
                                                  num_generate="N/A",
                                                  batch_size=batch_size,
                                                  quantize=True,
                                                  world_size=self.OPTIMIZATION.world_size,
                                                  DDP=self.DDP,
                                                  disable_tqdm=True,
                                                  fake_feats=None)

                c_fake_feats, _,_ = features.generate_images_and_stack_features(
                                                    generator=generator,
                                                    discriminator=self.Dis,
                                                    eval_model=self.eval_model,
                                                    num_generate=num_samples,
                                                    y_sampler=c,
                                                    batch_size=self.OPTIMIZATION.batch_size,
                                                    z_prior=self.MODEL.z_prior,
                                                    truncation_factor=self.RUN.truncation_factor,
                                                    z_dim=self.MODEL.z_dim,
                                                    num_classes=self.DATA.num_classes,
                                                    LOSS=self.LOSS,
                                                    RUN=self.RUN,
                                                    MODEL=self.MODEL,
                                                    is_stylegan=self.is_stylegan,
                                                    generator_mapping=generator_mapping,
                                                    generator_synthesis=generator_synthesis,
                                                    quantize=True,
                                                    world_size=self.OPTIMIZATION.world_size,
                                                    DDP=self.DDP,
                                                    device=self.local_rank,
                                                    logger=self.logger,
                                                    disable_tqdm=True)

                ifid_score, _, _ = fid.calculate_fid(data_loader="N/A",
                                                     eval_model=self.eval_model,
                                                     num_generate=num_samples,
                                                     cfgs=self.cfgs,
                                                     pre_cal_mean=mu,
                                                     pre_cal_std=sigma,
                                                     quantize=False,
                                                     fake_feats=c_fake_feats,
                                                     disable_tqdm=True)

                fids.append(ifid_score)

                # save iFID values in .npz format
                metric_dict = {"iFID": ifid_score}

                save_dict = misc.accm_values_convert_dict(list_dict={"iFID": []},
                                                          value_dict=metric_dict,
                                                          step=c,
                                                          interval=1)
                misc.save_dict_npy(directory=join(self.RUN.save_dir, "statistics", self.run_name),
                                   name="iFID",
                                   dictionary=save_dict)

        if self.global_rank == 0 and self.logger:
            self.logger.info("Average iFID score: {iFID}".format(iFID=sum(fids, 0.0) / len(fids)))

        misc.make_GAN_trainable(self.Gen, self.Gen_ema, self.Dis)

    # -----------------------------------------------------------------------------
    # perform semantic (closed-form) factorization for latent nevigation
    # -----------------------------------------------------------------------------
    def run_semantic_factorization(self, num_rows, num_cols, maximum_variations):
        if self.global_rank == 0:
            self.logger.info("Perform semantic factorization for latent nevigation.")

        if self.gen_ctlr.standing_statistics:
            self.gen_ctlr.std_stat_counter += 1

        requires_grad = self.LOSS.apply_lo or self.RUN.langevin_sampling
        with torch.no_grad() if not requires_grad else misc.dummy_context_mgr() as ctx:
            misc.make_GAN_untrainable(self.Gen, self.Gen_ema, self.Dis)
            generator, generator_mapping, generator_synthesis = self.gen_ctlr.prepare_generator()

            zs, fake_labels, _ = sample.sample_zy(z_prior=self.MODEL.z_prior,
                                                  batch_size=self.OPTIMIZATION.batch_size,
                                                  z_dim=self.MODEL.z_dim,
                                                  num_classes=self.DATA.num_classes,
                                                  truncation_factor=self.RUN.truncation_factor,
                                                  y_sampler="totally_random",
                                                  radius="N/A",
                                                  device=self.local_rank)

            for i in tqdm(range(self.OPTIMIZATION.batch_size)):
                images_canvas = sefa.apply_sefa(generator=generator,
                                                backbone=self.MODEL.backbone,
                                                z=zs[i],
                                                fake_label=fake_labels[i],
                                                num_semantic_axis=num_rows,
                                                maximum_variations=maximum_variations,
                                                num_cols=num_cols)

                misc.plot_img_canvas(images=images_canvas.detach().cpu(),
                                     save_path=join(self.RUN.save_dir, "figures/{run_name}/{idx}_sefa_images.png".\
                                                    format(idx=i, run_name=self.run_name)),
                                     num_cols=num_cols,
                                     logger=self.logger,
                                     logging=False)

        if self.global_rank == 0 and self.logger:
            print("Save figures to {}/*_sefa_images.png".format(join(self.RUN.save_dir, "figures", self.run_name)))

        misc.make_GAN_trainable(self.Gen, self.Gen_ema, self.Dis)

    # -----------------------------------------------------------------------------
    # compute classifier accuracy score (CAS) to identify class-conditional precision and recall
    # -----------------------------------------------------------------------------
    def compute_GAN_train_or_test_classifier_accuracy_score(self, GAN_train=False, GAN_test=False):
        assert GAN_train*GAN_test == 0, "cannot conduct GAN_train and GAN_test togather."
        if self.global_rank == 0:
            if GAN_train:
                phase, metric = "train", "recall"
            else:
                phase, metric = "test", "precision"
            self.logger.info("compute GAN_{phase} Classifier Accuracy Score (CAS) to identify class-conditional {metric}.". \
                             format(phase=phase, metric=metric))

        if self.gen_ctlr.standing_statistics:
            self.gen_ctlr.std_stat_counter += 1

        misc.make_GAN_untrainable(self.Gen, self.Gen_ema, self.Dis)
        generator, generator_mapping, generator_synthesis = self.gen_ctlr.prepare_generator()

        best_top1, best_top5, cas_setting = 0.0, 0.0, self.MISC.cas_setting[self.DATA.name]
        model = resnet.ResNet(dataset=self.DATA.name,
                              depth=cas_setting["depth"],
                              num_classes=self.DATA.num_classes,
                              bottleneck=cas_setting["bottleneck"]).to("cuda")

        optimizer = torch.optim.SGD(params=model.parameters(),
                                    lr=cas_setting["lr"],
                                    momentum=cas_setting["momentum"],
                                    weight_decay=cas_setting["weight_decay"],
                                    nesterov=True)

        if self.OPTIMIZATION.world_size > 1:
            model = DataParallel(model, output_device=self.local_rank)

        epoch_trained = 0
        if self.RUN.ckpt_dir is not None and self.RUN.resume_classifier_train:
            is_pre_trained_model, mode = ckpt.check_is_pre_trained_model(ckpt_dir=self.RUN.ckpt_dir,
                                                                         GAN_train=GAN_train,
                                                                         GAN_test=GAN_test)
            if is_pre_trained_model:
                epoch_trained, best_top1, best_top5, best_epoch = ckpt.load_GAN_train_test_model(model=model,
                                                                                                 mode=mode,
                                                                                                 optimizer=optimizer,
                                                                                                 RUN=self.RUN)

        for current_epoch in tqdm(range(epoch_trained, cas_setting["epochs"])):
            model.train()
            optimizer.zero_grad()
            ops.adjust_learning_rate(optimizer=optimizer,
                                     lr_org=cas_setting["lr"],
                                     epoch=current_epoch,
                                     total_epoch=cas_setting["epochs"],
                                     dataset=self.DATA.name)

            train_top1_acc, train_top5_acc, train_loss = misc.AverageMeter(), misc.AverageMeter(), misc.AverageMeter()
            for i, (images, labels) in enumerate(self.train_dataloader):
                if GAN_train:
                    images, labels, _, _, _, _, _ = sample.generate_images(z_prior=self.MODEL.z_prior,
                                                                     truncation_factor=self.RUN.truncation_factor,
                                                                     batch_size=self.OPTIMIZATION.batch_size,
                                                                     z_dim=self.MODEL.z_dim,
                                                                     num_classes=self.DATA.num_classes,
                                                                     y_sampler="totally_random",
                                                                     radius="N/A",
                                                                     generator=generator,
                                                                     discriminator=self.Dis,
                                                                     is_train=False,
                                                                     LOSS=self.LOSS,
                                                                     RUN=self.RUN,
                                                                     MODEL=self.MODEL,
                                                                     device=self.local_rank,
                                                                     is_stylegan=self.is_stylegan,
                                                                     generator_mapping=generator_mapping,
                                                                     generator_synthesis=generator_synthesis,
                                                                     style_mixing_p=0.0,
                                                                     stylegan_update_emas=False,
                                                                     cal_trsp_cost=False)
                else:
                    images, labels = images.to(self.local_rank), labels.to(self.local_rank)

                logits = model(images)
                ce_loss = self.ce_loss(logits, labels)

                train_acc1, train_acc5 = misc.accuracy(logits.data, labels, topk=(1, 5))

                train_loss.update(ce_loss.item(), images.size(0))
                train_top1_acc.update(train_acc1.item(), images.size(0))
                train_top5_acc.update(train_acc5.item(), images.size(0))

                ce_loss.backward()
                optimizer.step()

            valid_acc1, valid_acc5, valid_loss = self.validate_classifier(model=model,
                                                                          generator=generator,
                                                                          generator_mapping=generator_mapping,
                                                                          generator_synthesis=generator_synthesis,
                                                                          epoch=current_epoch,
                                                                          GAN_test=GAN_test,
                                                                          setting=cas_setting)

            is_best = valid_acc1 > best_top1
            best_top1 = max(valid_acc1, best_top1)
            if is_best:
                best_top5, best_epoch = valid_acc5, current_epoch
                model_ = misc.peel_model(model)
                states = {"state_dict": model_.state_dict(), "optimizer": optimizer.state_dict(), "epoch": current_epoch+1,
                          "best_top1": best_top1, "best_top5": best_top5, "best_epoch": best_epoch}
                misc.save_model_c(states, mode, self.RUN)

            if self.local_rank == 0:
                self.logger.info("Current best accuracy: Top-1: {top1:.4f}% and Top-5 {top5:.4f}%".format(top1=best_top1, top5=best_top5))
                self.logger.info("Save model to {}".format(self.RUN.ckpt_dir))

    # -----------------------------------------------------------------------------
    # validate GAN_train or GAN_test classifier using generated or training dataset
    # -----------------------------------------------------------------------------
    def validate_classifier(self,model, generator, generator_mapping, generator_synthesis, epoch, GAN_test, setting):
        model.eval()
        valid_top1_acc, valid_top5_acc, valid_loss = misc.AverageMeter(), misc.AverageMeter(), misc.AverageMeter()
        for i, (images, labels) in enumerate(self.train_dataloader):
            if GAN_test:
                images, labels, _, _, _, _, _ = sample.generate_images(z_prior=self.MODEL.z_prior,
                                                                 truncation_factor=self.RUN.truncation_factor,
                                                                 batch_size=self.OPTIMIZATION.batch_size,
                                                                 z_dim=self.MODEL.z_dim,
                                                                 num_classes=self.DATA.num_classes,
                                                                 y_sampler="totally_random",
                                                                 radius="N/A",
                                                                 generator=generator,
                                                                 discriminator=self.Dis,
                                                                 is_train=False,
                                                                 LOSS=self.LOSS,
                                                                 RUN=self.RUN,
                                                                 MODEL=self.MODEL,
                                                                 device=self.local_rank,
                                                                 is_stylegan=self.is_stylegan,
                                                                 generator_mapping=generator_mapping,
                                                                 generator_synthesis=generator_synthesis,
                                                                 style_mixing_p=0.0,
                                                                 stylegan_update_emas=False,
                                                                 cal_trsp_cost=False)
            else:
                images, labels = images.to(self.local_rank), labels.to(self.local_rank)

            output = model(images)
            ce_loss = self.ce_loss(output, labels)

            valid_acc1, valid_acc5 = misc.accuracy(output.data, labels, topk=(1, 5))

            valid_loss.update(ce_loss.item(), images.size(0))
            valid_top1_acc.update(valid_acc1.item(), images.size(0))
            valid_top5_acc.update(valid_acc5.item(), images.size(0))

        if self.local_rank == 0:
            self.logger.info("Top 1-acc {top1.val:.4f} ({top1.avg:.4f})\t"
                             "Top 5-acc {top5.val:.4f} ({top5.avg:.4f})".format(top1=valid_top1_acc, top5=valid_top5_acc))
        return valid_top1_acc.avg, valid_top5_acc.avg, valid_loss.avg<|MERGE_RESOLUTION|>--- conflicted
+++ resolved
@@ -58,13 +58,8 @@
 
 class WORKER(object):
     def __init__(self, cfgs, run_name, Gen, Gen_mapping, Gen_synthesis, Dis, Gen_ema, Gen_ema_mapping, Gen_ema_synthesis,
-<<<<<<< HEAD
                  ema, eval_model, train_dataloader, eval_dataloader, global_rank, local_rank, mu, sigma, logger, aa_p,
-                 best_step, best_fid, best_ckpt_path, lecam_emas_dict, loss_list_dict, metric_dict_during_train):
-=======
-                 ema, eval_model, train_dataloader, eval_dataloader, global_rank, local_rank, mu, sigma, real_feats, logger,
-                 aa_p, best_step, best_fid, best_ckpt_path, num_eval, loss_list_dict, metric_dict_during_train):
->>>>>>> 11d2d05b
+                 best_step, best_fid, best_ckpt_path, lecam_emas, loss_list_dict, metric_dict_during_train):
         self.cfgs = cfgs
         self.run_name = run_name
         self.Gen = Gen
@@ -88,6 +83,7 @@
         self.best_step = best_step
         self.best_fid = best_fid
         self.best_ckpt_path = best_ckpt_path
+        self.lecam_emas = lecam_emas
         self.num_eval = num_eval
         self.loss_list_dict = loss_list_dict
         self.metric_dict_during_train = metric_dict_during_train
@@ -120,17 +116,13 @@
         self.l2_loss = torch.nn.MSELoss()
         self.ce_loss = torch.nn.CrossEntropyLoss()
         self.fm_loss = losses.feature_matching_loss
-<<<<<<< HEAD
         self.lecam_ema = ops.LeCamEMA()
-        if lecam_emas_dict is not None:
-            self.lecam_ema.__dict__ = lecam_emas_dict
+        if self.lecam_emas is not None:
+            self.lecam_ema.__dict__ = self.lecam_emas
         self.lecam_ema.decay, self.lecam_ema.start_itr = self.LOSS.lecam_ema_decay, self.LOSS.lecam_ema_start_iter
-=======
-        self.lecam_ema = ops.LeCamEMA(decay=self.LOSS.lecam_ema_decay, start_iter=self.LOSS.lecam_ema_start_iter)
         if self.LOSS.adv_loss == "MH":
             self.lossy = torch.LongTensor(self.OPTIMIZATION.batch_size).to(self.local_rank)
             self.lossy.data.fill_(self.DATA.num_classes)
->>>>>>> 11d2d05b
 
         if self.AUG.apply_ada + self.AUG.apply_apa:
             if self.AUG.apply_ada: self.AUG.series_augment.p.copy_(torch.as_tensor(self.aa_p))
@@ -957,10 +949,7 @@
             "best_step": self.best_step,
             "best_fid": self.best_fid,
             "best_fid_ckpt": self.RUN.ckpt_dir,
-<<<<<<< HEAD
-            "lecam_emas": self.lecam_ema.__dict__
-=======
->>>>>>> 11d2d05b
+            "lecam_emas": self.lecam_ema.__dict__,
         }
 
         if self.Gen_ema is not None:
