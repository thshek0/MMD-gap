# PyTorch StudioGAN: https://github.com/POSTECH-CVLab/PyTorch-StudioGAN
# The MIT License (MIT)
# See license file or visit https://github.com/POSTECH-CVLab/PyTorch-StudioGAN for details

# src/worker.py

from os.path import join
import sys
import glob
import random
import string

from torch.nn import DataParallel
from torch.nn.parallel import DistributedDataParallel
from torchvision import transforms
from PIL import Image
from tqdm import tqdm
from scipy import ndimage
from sklearn.manifold import TSNE
from datetime import datetime
import torch
import torchvision
import torch.nn as nn
import torch.distributed as dist
import torch.nn.functional as F
import numpy as np

import metrics.ins as ins
import metrics.fid as fid
import metrics.prdc_trained as prdc_trained
import metrics.resnet as resnet
import utils.ckpt as ckpt
import utils.sample as sample
import utils.misc as misc
import utils.losses as losses
import utils.sefa as sefa
import utils.ops as ops
import wandb

SAVE_FORMAT = "step={step:0>3}-Inception_mean={Inception_mean:<.4}-Inception_std={Inception_std:<.4}-FID={FID:<.5}.pth"

LOG_FORMAT = ("Step: {step:>6} "
              "Progress: {progress:<.1%} "
              "Elapsed: {elapsed} "
              "Gen_loss: {gen_loss:<.4} "
              "Dis_loss: {dis_loss:<.4} "
              "Cls_loss: {cls_loss:<.4} "
              "Topk: {topk:>4} "
              "ada_p: {ada_p:<.4} ")


class WORKER(object):
    def __init__(self, cfgs, run_name, Gen, Gen_mapping, Gen_synthesis, Dis, Gen_ema, Gen_ema_mapping, Gen_ema_synthesis,
                 ema, eval_model, train_dataloader, eval_dataloader, global_rank, local_rank, mu, sigma, logger, ada_p,
                 best_step, best_fid, best_ckpt_path, loss_list_dict, metric_list_dict):
        self.cfgs = cfgs
        self.run_name = run_name
        self.Gen = Gen
        self.Gen_mapping = Gen_mapping
        self.Gen_synthesis = Gen_synthesis
        self.Dis = Dis
        self.Gen_ema = Gen_ema
        self.Gen_ema_mapping = Gen_ema_mapping
        self.Gen_ema_synthesis = Gen_ema_synthesis
        self.ema = ema
        self.eval_model = eval_model
        self.train_dataloader = train_dataloader
        self.eval_dataloader = eval_dataloader
        self.global_rank = global_rank
        self.local_rank = local_rank
        self.mu = mu
        self.sigma = sigma
        self.logger = logger
        self.ada_p = ada_p
        self.best_step = best_step
        self.best_fid = best_fid
        self.best_ckpt_path = best_ckpt_path
        self.loss_list_dict = loss_list_dict
        self.metric_list_dict = metric_list_dict

        self.cfgs.define_augments(local_rank)
        self.cfgs.define_losses()
        self.DATA = cfgs.DATA
        self.MODEL = cfgs.MODEL
        self.LOSS = cfgs.LOSS
        self.STYLEGAN2 = cfgs.STYLEGAN2
        self.OPTIMIZATION = cfgs.OPTIMIZATION
        self.PRE = cfgs.PRE
        self.AUG = cfgs.AUG
        self.RUN = cfgs.RUN
        self.MISC = cfgs.MISC

        self.is_stylegan = cfgs.MODEL.backbone == "stylegan2"
        self.DDP = self.RUN.distributed_data_parallel
        self.pl_reg = losses.PathLengthRegularizer(device=local_rank, pl_weight=cfgs.STYLEGAN2.pl_weight)
        self.l2_loss = torch.nn.MSELoss()
        self.ce_loss = torch.nn.CrossEntropyLoss()
        self.fm_loss = losses.feature_matching_loss

        if self.LOSS.apply_r1_reg:
            self.r1_penalty = 0
        if self.is_stylegan:
            self.pl_reg_loss = 0
        if self.AUG.apply_ada:
            self.AUG.series_augment.p.copy_(torch.as_tensor(self.ada_p))
        self.dis_sign_real = torch.zeros(2, device=self.local_rank)
        self.dis_sign_fake = torch.zeros(2, device=self.local_rank)
        self.dis_logit_real = torch.zeros(2, device=self.local_rank)
        self.dis_logit_fake = torch.zeros(2, device=self.local_rank)

        if self.LOSS.adv_loss == "MH":
            self.lossy = torch.LongTensor(self.OPTIMIZATION.batch_size).to(self.local_rank)
            self.lossy.data.fill_(self.DATA.num_classes)

        if self.MODEL.aux_cls_type == "ADC":
            num_classes = self.DATA.num_classes * 2
            self.adc_fake = True
        else:
            num_classes = self.DATA.num_classes
            self.adc_fake = False

        if self.MODEL.d_cond_mtd == "AC":
            self.cond_loss = losses.CrossEntropyLoss()
            if self.MODEL.aux_cls_type == "TAC":
                self.cond_loss_mi = losses.CrossEntropyLoss()
        elif self.MODEL.d_cond_mtd == "2C":
            self.cond_loss = losses.ConditionalContrastiveLoss(num_classes=num_classes,
                                                               temperature=self.LOSS.temperature,
                                                               master_rank="cuda",
                                                               DDP=self.DDP)
            if self.MODEL.aux_cls_type == "TAC":
                self.cond_loss_mi = losses.ConditionalContrastiveLoss(num_classes=self.DATA.num_classes,
                                                                      temperature=self.LOSS.temperature,
                                                                      master_rank="cuda",
                                                                      DDP=self.DDP)
        elif self.MODEL.d_cond_mtd == "D2DCE":
            self.cond_loss = losses.Data2DataCrossEntropyLoss(num_classes=num_classes,
                                                              temperature=self.LOSS.temperature,
                                                              m_p=self.LOSS.m_p,
                                                              master_rank="cuda",
                                                              DDP=self.DDP)
            if self.MODEL.aux_cls_type == "TAC":
                self.cond_loss_mi = losses.Data2DataCrossEntropyLoss(num_classes=num_classes,
                                                                     temperature=self.LOSS.temperature,
                                                                     m_p=self.LOSS.m_p,
                                                                     master_rank="cuda",
                                                                     DDP=self.DDP)
        else:
            pass

        if self.DATA.name == "CIFAR10":
            self.num_eval = {"train": 50000, "test": 10000}
        elif self.DATA.name == "CIFAR100":
            self.num_eval = {"train": 50000, "test": 10000}
        elif self.DATA.name == "Tiny_ImageNet":
            self.num_eval = {"train": 50000, "valid": 10000}
        elif self.DATA.name == "ImageNet":
            self.num_eval = {"train": 50000, "valid": 50000}
        else:
            self.num_eval = {"train": len(self.train_dataloader.dataset), "valid": len(self.eval_dataloader.dataset)}

        self.gen_ctlr = misc.GeneratorController(generator=self.Gen_ema if self.MODEL.apply_g_ema else self.Gen,
                                                 generator_mapping=self.Gen_ema_mapping,
                                                 generator_synthesis=self.Gen_ema_synthesis,
                                                 batch_statistics=self.RUN.batch_statistics,
                                                 standing_statistics=False,
                                                 standing_max_batch="N/A",
                                                 standing_step="N/A",
                                                 cfgs=self.cfgs,
                                                 device=self.local_rank,
                                                 global_rank=self.global_rank,
                                                 logger=self.logger,
                                                 std_stat_counter=0)

        if self.DDP:
            self.group = dist.new_group([n for n in range(self.OPTIMIZATION.world_size)])

        if self.RUN.mixed_precision and not self.is_stylegan:
            self.scaler = torch.cuda.amp.GradScaler()

        if self.global_rank == 0:
            resume = False if self.RUN.freezeD > -1 else True
            wandb.init(project=self.RUN.project,
                       entity=self.RUN.entity,
                       name=self.run_name,
                       dir=self.RUN.save_dir,
                       resume=self.best_step > 0 and resume)

        self.start_time = datetime.now()

    def prepare_train_iter(self, epoch_counter):
        self.epoch_counter = epoch_counter
        if self.DDP:
            self.train_dataloader.sampler.set_epoch(self.epoch_counter)
        self.train_iter = iter(self.train_dataloader)

    def sample_data(self):
        try:
            real_images, real_labels = next(self.train_iter)
        except StopIteration:
            self.epoch_counter += 1
            if self.RUN.train and self.DDP:
                self.train_dataloader.sampler.set_epoch(self.epoch_counter)
            else:
                pass
            self.train_iter = iter(self.train_dataloader)
            real_images, real_labels = next(self.train_iter)

        real_images = real_images.to(self.local_rank, non_blocking=True)
        real_labels = real_labels.to(self.local_rank, non_blocking=True)
        return real_images, real_labels

    # -----------------------------------------------------------------------------
    # train Discriminator
    # -----------------------------------------------------------------------------
    def train_discriminator(self, current_step):
        # make GAN be trainable before starting training
        misc.make_GAN_trainable(self.Gen, self.Gen_ema, self.Dis)
        # toggle gradients of the generator and discriminator
        misc.toggle_grad(model=self.Gen, grad=False, num_freeze_layers=-1, is_stylegan=self.is_stylegan)
        misc.toggle_grad(model=self.Dis, grad=True, num_freeze_layers=self.RUN.freezeD, is_stylegan=self.is_stylegan)
        self.Gen.apply(misc.untrack_bn_statistics)
        for step_index in range(self.OPTIMIZATION.d_updates_per_step):
            self.OPTIMIZATION.d_optimizer.zero_grad()
            with torch.cuda.amp.autocast() if self.RUN.mixed_precision and not self.is_stylegan else misc.dummy_context_mgr() as mpc:
                for acml_index in range(self.OPTIMIZATION.acml_steps):
                    # load real images and labels onto the GPU memory
                    real_images, real_labels = self.sample_data()
                    # sample fake images and labels from p(G(z), y)
                    fake_images, fake_labels, fake_images_eps, trsp_cost, ws = sample.generate_images(
                        z_prior=self.MODEL.z_prior,
                        truncation_factor=-1.0,
                        batch_size=self.OPTIMIZATION.batch_size,
                        z_dim=self.MODEL.z_dim,
                        num_classes=self.DATA.num_classes,
                        y_sampler="totally_random",
                        radius=self.LOSS.radius,
                        generator=self.Gen,
                        discriminator=self.Dis,
                        is_train=True,
                        LOSS=self.LOSS,
                        RUN=self.RUN,
                        device=self.local_rank,
                        generator_mapping=self.Gen_mapping,
                        generator_synthesis=self.Gen_synthesis,
                        is_stylegan=self.is_stylegan,
                        style_mixing_p=self.cfgs.STYLEGAN2.style_mixing_p,
                        cal_trsp_cost=True if self.LOSS.apply_lo else False)

                    # if LOSS.apply_r1_reg is True,
                    # let real images require gradient calculation to compute \derv_{x}Dis(x)
                    if self.LOSS.apply_r1_reg and not self.is_stylegan:
                        real_images.requires_grad_(True)

                    # apply differentiable augmentations if "apply_diffaug" or "apply_ada" is True
                    real_images_ = self.AUG.series_augment(real_images)
                    fake_images_ = self.AUG.series_augment(fake_images)

                    # calculate adv_output, embed, proxy, and cls_output using the discriminator
                    real_dict = self.Dis(real_images_, real_labels)
                    fake_dict = self.Dis(fake_images_, fake_labels, adc_fake=self.adc_fake)

                    # accumulate discriminator output informations for logging
                    self.dis_sign_real += torch.tensor((real_dict["adv_output"].sign().sum().item(), real_dict["adv_output"].shape[0]), device=self.local_rank)
                    self.dis_sign_fake += torch.tensor((fake_dict["adv_output"].sign().sum().item(), real_dict["adv_output"].shape[0]), device=self.local_rank)
                    self.dis_logit_real += torch.tensor((real_dict["adv_output"].sum().item(), real_dict["adv_output"].shape[0]), device=self.local_rank)
                    self.dis_logit_fake += torch.tensor((fake_dict["adv_output"].sum().item(), real_dict["adv_output"].shape[0]), device=self.local_rank)

                    # calculate adversarial loss defined by "LOSS.adv_loss"
                    if self.LOSS.adv_loss == "MH":
                        dis_acml_loss = self.LOSS.d_loss(DDP=self.DDP, **real_dict)
                        dis_acml_loss += self.LOSS.d_loss(fake_dict["adv_output"], self.lossy, DDP=self.DDP)
                    else:
                        dis_acml_loss = self.LOSS.d_loss(real_dict["adv_output"], fake_dict["adv_output"], DDP=self.DDP)

                    # calculate class conditioning loss defined by "MODEL.d_cond_mtd"
                    if self.MODEL.d_cond_mtd in self.MISC.classifier_based_GAN:
                        real_cond_loss = self.cond_loss(**real_dict)
                        dis_acml_loss += self.LOSS.cond_lambda * real_cond_loss
                        if self.MODEL.aux_cls_type == "TAC":
                            tac_dis_loss = self.cond_loss_mi(**fake_dict)
                            dis_acml_loss += self.LOSS.tac_dis_lambda * tac_dis_loss
                        elif self.MODEL.aux_cls_type == "ADC":
                            fake_cond_loss = self.cond_loss(**fake_dict)
                            dis_acml_loss += self.LOSS.cond_lambda * fake_cond_loss
                        else:
                            pass
                    else:
                        real_cond_loss = "N/A"

                    # add transport cost for latent optimization training
                    if self.LOSS.apply_lo:
                        dis_acml_loss += self.LOSS.lo_lambda * trsp_cost

                    # if LOSS.apply_cr is True, force the adv. and cls. logits to be the same
                    if self.LOSS.apply_cr:
                        real_prl_images = self.AUG.parallel_augment(real_images)
                        real_prl_dict = self.Dis(real_prl_images, real_labels)
                        real_consist_loss = self.l2_loss(real_dict["adv_output"], real_prl_dict["adv_output"])
                        if self.MODEL.d_cond_mtd == "AC":
                            real_consist_loss += self.l2_loss(real_dict["cls_output"], real_prl_dict["cls_output"])
                        elif self.MODEL.d_cond_mtd in ["2C", "D2DCE"]:
                            real_consist_loss += self.l2_loss(real_dict["embed"], real_prl_dict["embed"])
                        else:
                            pass
                        dis_acml_loss += self.LOSS.cr_lambda * real_consist_loss

                    # if LOSS.apply_bcr is True, apply balanced consistency regularization proposed in ICRGAN
                    if self.LOSS.apply_bcr:
                        real_prl_images = self.AUG.parallel_augment(real_images)
                        fake_prl_images = self.AUG.parallel_augment(fake_images)
                        real_prl_dict = self.Dis(real_prl_images, real_labels)
                        fake_prl_dict = self.Dis(fake_prl_images, fake_labels, adc_fake=self.adc_fake)
                        real_bcr_loss = self.l2_loss(real_dict["adv_output"], real_prl_dict["adv_output"])
                        fake_bcr_loss = self.l2_loss(fake_dict["adv_output"], fake_prl_dict["adv_output"])
                        if self.MODEL.d_cond_mtd == "AC":
                            real_bcr_loss += self.l2_loss(real_dict["cls_output"], real_prl_dict["cls_output"])
                            fake_bcr_loss += self.l2_loss(fake_dict["cls_output"], fake_prl_dict["cls_output"])
                        elif self.MODEL.d_cond_mtd in ["2C", "D2DCE"]:
                            real_bcr_loss += self.l2_loss(real_dict["embed"], real_prl_dict["embed"])
                            fake_bcr_loss += self.l2_loss(fake_dict["embed"], fake_prl_dict["embed"])
                        else:
                            pass
                        dis_acml_loss += self.LOSS.real_lambda * real_bcr_loss + self.LOSS.fake_lambda * fake_bcr_loss

                    # if LOSS.apply_zcr is True, apply latent consistency regularization proposed in ICRGAN
                    if self.LOSS.apply_zcr:
                        fake_eps_dict = self.Dis(fake_images_eps, fake_labels, adc_fake=self.adc_fake)
                        fake_zcr_loss = self.l2_loss(fake_dict["adv_output"], fake_eps_dict["adv_output"])
                        if self.MODEL.d_cond_mtd == "AC":
                            fake_zcr_loss += self.l2_loss(fake_dict["cls_output"], fake_eps_dict["cls_output"])
                        elif self.MODEL.d_cond_mtd in ["2C", "D2DCE"]:
                            fake_zcr_loss += self.l2_loss(fake_dict["embed"], fake_eps_dict["embed"])
                        else:
                            pass
                        dis_acml_loss += self.LOSS.d_lambda * fake_zcr_loss

                    # apply gradient penalty regularization to train wasserstein GAN
                    if self.LOSS.apply_gp:
                        gp_loss = losses.cal_grad_penalty(real_images=real_images,
                                                          real_labels=real_labels,
                                                          fake_images=fake_images,
                                                          discriminator=self.Dis,
                                                          device=self.local_rank)
                        dis_acml_loss += self.LOSS.gp_lambda * gp_loss

                    # apply deep regret analysis regularization to train wasserstein GAN
                    if self.LOSS.apply_dra:
                        dra_loss = losses.cal_dra_penalty(real_images=real_images,
                                                          real_labels=real_labels,
                                                          discriminator=self.Dis,
                                                          device=self.local_rank)
                        dis_acml_loss += self.LOSS.dra_lambda * dra_loss

                    # apply max gradient penalty regularization to train Lipschitz GAN
                    if self.LOSS.apply_maxgp:
                        maxgp_loss = losses.cal_maxgrad_penalty(real_images=real_images,
                                                                real_labels=real_labels,
                                                                fake_images=fake_images,
                                                                discriminator=self.Dis,
                                                                device=self.local_rank)
                        dis_acml_loss += self.LOSS.maxgp_lambda * maxgp_loss

                    if self.LOSS.apply_r1_reg and not self.is_stylegan:
                        self.r1_penalty = losses.cal_r1_reg(adv_output=real_dict["adv_output"],
                                                            images=real_images,
                                                            device=self.local_rank)
                        dis_acml_loss += self.LOSS.r1_lambda * self.r1_penalty

                    elif self.LOSS.apply_r1_reg and (step_index * self.OPTIMIZATION.acml_steps) % self.STYLEGAN2.d_reg_interval == 0:
                        real_images.requires_grad_(True)
                        real_dict = self.Dis(self.AUG.series_augment(real_images), real_labels)
                        self.dis_sign_real += torch.tensor((real_dict["adv_output"].sign().sum().item(), real_dict["adv_output"].shape[0]), device=self.local_rank)
                        self.dis_logit_real += torch.tensor((real_dict["adv_output"].sum().item(), real_dict["adv_output"].shape[0]), device=self.local_rank)
                        self.r1_penalty = losses.stylegan_cal_r1_reg(adv_output=real_dict["adv_output"],
                                                                     images=real_images,
                                                                     device=self.local_rank)
                        dis_acml_loss += self.STYLEGAN2.d_reg_interval * (self.LOSS.r1_lambda * self.r1_penalty)

                    # adjust gradients for applying gradient accumluation trick
                    dis_acml_loss = dis_acml_loss / self.OPTIMIZATION.acml_steps

                # accumulate gradients of the discriminator
                if self.RUN.mixed_precision and not self.is_stylegan:
                    self.scaler.scale(dis_acml_loss).backward()
                else:
                    dis_acml_loss.backward()

            # update the discriminator using the pre-defined optimizer
            if self.RUN.mixed_precision and not self.is_stylegan:
                self.scaler.step(self.OPTIMIZATION.d_optimizer)
                self.scaler.update()
            else:
                ##################################################################
                # gradient clipping will be deprecated
                """
                if self.MODEL.d_cond_mtd == "AC":
                    torch.nn.utils.clip_grad_norm_(self.Dis.module.linear2.parameters(), 0.1)
                # weight clpping will be deprecated
                if self.MODEL.d_cond_mtd == "AC":
                    self.Dis.module.linear2.parameters().data.clamp_(-0.1, 0.1)
                """
                ##################################################################
                self.OPTIMIZATION.d_optimizer.step()

            # clip weights to restrict the discriminator to satisfy 1-Lipschitz constraint
            if self.LOSS.apply_wc:
                for p in self.Dis.parameters():
                    p.data.clamp_(-self.LOSS.wc_bound, self.LOSS.wc_bound)
        return real_cond_loss, dis_acml_loss

    # -----------------------------------------------------------------------------
    # train Generator
    # -----------------------------------------------------------------------------
    def train_generator(self, current_step):
        # toggle gradients of the generator and discriminator
        misc.toggle_grad(model=self.Dis, grad=False, num_freeze_layers=-1, is_stylegan=self.is_stylegan)
        misc.toggle_grad(model=self.Gen, grad=True, num_freeze_layers=-1, is_stylegan=self.is_stylegan)
        self.Gen.apply(misc.track_bn_statistics)
        for step_index in range(self.OPTIMIZATION.g_updates_per_step):
            self.OPTIMIZATION.g_optimizer.zero_grad()
            with torch.cuda.amp.autocast() if self.RUN.mixed_precision and not self.is_stylegan else misc.dummy_context_mgr() as mpc:
                for acml_step in range(self.OPTIMIZATION.acml_steps):
                    # sample fake images and labels from p(G(z), y)
                    fake_images, fake_labels, fake_images_eps, trsp_cost, ws = sample.generate_images(
                        z_prior=self.MODEL.z_prior,
                        truncation_factor=-1.0,
                        batch_size=self.OPTIMIZATION.batch_size,
                        z_dim=self.MODEL.z_dim,
                        num_classes=self.DATA.num_classes,
                        y_sampler="totally_random",
                        radius=self.LOSS.radius,
                        generator=self.Gen,
                        discriminator=self.Dis,
                        is_train=True,
                        LOSS=self.LOSS,
                        RUN=self.RUN,
                        device=self.local_rank,
                        generator_mapping=self.Gen_mapping,
                        generator_synthesis=self.Gen_synthesis,
                        is_stylegan=self.is_stylegan,
                        style_mixing_p=self.cfgs.STYLEGAN2.style_mixing_p,
                        cal_trsp_cost=True if self.LOSS.apply_lo else False)

                    # apply differentiable augmentations if "apply_diffaug" is True
                    fake_images_ = self.AUG.series_augment(fake_images)

                    # calculate adv_output, embed, proxy, and cls_output using the discriminator
                    fake_dict = self.Dis(fake_images_, fake_labels)

                    # accumulate discriminator output informations for logging
                    self.dis_sign_fake += torch.tensor((fake_dict["adv_output"].sign().sum().item(), real_dict["adv_output"].shape[0]), device=self.local_rank)
                    self.dis_logit_fake += torch.tensor((fake_dict["adv_output"].sum().item(), real_dict["adv_output"].shape[0]), device=self.local_rank)

                    # apply top k sampling for discarding bottom 1-k samples which are 'in-between modes'
                    if self.LOSS.apply_topk:
                        fake_dict["adv_output"] = torch.topk(fake_dict["adv_output"], int(self.topk)).values

                    # calculate adversarial loss defined by "LOSS.adv_loss"
                    if self.LOSS.adv_loss == "MH":
                        gen_acml_loss = self.LOSS.mh_lambda * self.LOSS.g_loss(DDP=self.DDP, **fake_dict, )
                    else:
                        gen_acml_loss = self.LOSS.g_loss(fake_dict["adv_output"], DDP=self.DDP)

                    # calculate class conditioning loss defined by "MODEL.d_cond_mtd"
                    if self.MODEL.d_cond_mtd in self.MISC.classifier_based_GAN:
                        fake_cond_loss = self.cond_loss(**fake_dict)
                        gen_acml_loss += self.LOSS.cond_lambda * fake_cond_loss
                        if self.MODEL.aux_cls_type == "TAC":
                            tac_gen_loss = -self.cond_loss_mi(**fake_dict)
                            dis_acml_loss += self.LOSS.tac_gen_lambda * tac_gen_loss
                        if self.MODEL.aux_cls_type == "ADC":
                            adc_fake_dict = self.Dis(fake_images_, fake_labels, adc_fake=self.adc_fake)
                            adc_fake_cond_loss = -self.cond_loss(**adc_fake_dict)
                            gen_acml_loss += self.LOSS.cond_lambda * adc_fake_cond_loss

                    # apply feature matching regularization to stabilize adversarial dynamics
                    if self.LOSS.apply_fm:
                        real_images, real_labels = self.sample_data()
                        real_images_ = self.AUG.series_augment(real_images)
                        real_dict = self.Dis(real_images_, real_labels)

                        mean_match_loss = self.fm_loss(real_dict["h"].detach(), fake_dict["h"])
                        gen_acml_loss += self.LOSS.fm_lambda * mean_match_loss

                    # add transport cost for latent optimization training
                    if self.LOSS.apply_lo:
                        gen_acml_loss += self.LOSS.lo_lambda * trsp_cost

                    # apply latent consistency regularization for generating diverse images
                    if self.LOSS.apply_zcr:
                        fake_zcr_loss = -1 * self.l2_loss(fake_images, fake_images_eps)
                        gen_acml_loss += self.LOSS.g_lambda * fake_zcr_loss

                    # apply path length regularization
                    if self.STYLEGAN2.apply_pl_reg and (step_index * self.OPTIMIZATION.acml_steps) % self.STYLEGAN2.g_reg_interval == 0:
                        fake_images, fake_labels, fake_images_eps, trsp_cost, ws = sample.generate_images(
                            z_prior=self.MODEL.z_prior,
                            truncation_factor=-1.0,
                            batch_size=self.OPTIMIZATION.batch_size // 2,
                            z_dim=self.MODEL.z_dim,
                            num_classes=self.DATA.num_classes,
                            y_sampler="totally_random",
                            radius=self.LOSS.radius,
                            generator=self.Gen,
                            discriminator=self.Dis,
                            is_train=True,
                            LOSS=self.LOSS,
                            RUN=self.RUN,
                            device=self.local_rank,
                            generator_mapping=self.Gen_mapping,
                            generator_synthesis=self.Gen_synthesis,
                            is_stylegan=self.is_stylegan,
                            style_mixing_p=self.cfgs.STYLEGAN2.style_mixing_p,
                            cal_trsp_cost=True if self.LOSS.apply_lo else False)
                        self.pl_reg_loss = self.pl_reg.cal_pl_reg(fake_images, ws)
                        gen_acml_loss += self.STYLEGAN2.g_reg_interval * self.pl_reg_loss

                    # adjust gradients for applying gradient accumluation trick
                    gen_acml_loss = gen_acml_loss / self.OPTIMIZATION.acml_steps

                # accumulate gradients of the generator
                if self.RUN.mixed_precision and not self.is_stylegan:
                    self.scaler.scale(gen_acml_loss).backward()
                else:
                    gen_acml_loss.backward()

            # update the generator using the pre-defined optimizer
            if self.RUN.mixed_precision and not self.is_stylegan:
                self.scaler.step(self.OPTIMIZATION.g_optimizer)
                self.scaler.update()
            else:
                self.OPTIMIZATION.g_optimizer.step()

            # if ema is True: update parameters of the Gen_ema in adaptive way
            if self.MODEL.apply_g_ema:
                self.ema.update(current_step)

        # apply ada heuristic
        if self.AUG.apply_ada and self.AUG.ada_target is not None and current_step % self.AUG.ada_interval == 0:
            if self.DDP:
                dist.all_reduce(self.dis_sign_real, op=dist.ReduceOp.SUM, group=self.group)
            ada_heuristic = (self.dis_sign_real[0] / self.dis_sign_real[1]).item()
            adjust = np.sign(ada_heuristic - self.AUG.ada_target) * (self.dis_sign_real[1].item()) / (self.AUG.ada_kimg * 1000)
            self.ada_p = min(1., max(self.ada_p + adjust, 0.))
            self.AUG.series_augment.p.copy_(torch.as_tensor(self.ada_p))
<<<<<<< HEAD
                    
        # logging
        if (current_step + 1) % self.RUN.print_every == 0:
            if self.global_rank == 0:
                if self.MODEL.d_cond_mtd in self.MISC.classifier_based_GAN:
                    cls_loss = real_cond_loss.item()
                else:
                    cls_loss = "N/A"

                log_message = LOG_FORMAT.format(
                    step=current_step + 1,
                    progress=(current_step + 1) / self.OPTIMIZATION.total_steps,
                    elapsed=misc.elapsed_time(self.start_time),
                    gen_loss=gen_acml_loss.item(),
                    dis_loss=dis_acml_loss.item(),
                    cls_loss=cls_loss,
                    topk=int(self.topk) if self.LOSS.apply_topk else "N/A",
                    ada_p=self.ada_p if self.AUG.apply_ada else "N/A",
                )
                self.logger.info(log_message)

                # save loss values in wandb event file and .npz format
                loss_dict = {
                    "gen_loss": gen_acml_loss.item(),
                    "dis_loss": dis_acml_loss.item(),
                    "cls_loss": 0.0 if cls_loss == "N/A" else cls_loss,
                }
                wandb.log(loss_dict, step=self.wandb_step)

                save_dict = misc.accm_values_convert_dict(list_dict=self.loss_list_dict,
                                                        value_dict=loss_dict,
                                                        step=current_step + 1,
                                                        interval=self.RUN.print_every)
                misc.save_dict_npy(directory=join(self.RUN.save_dir, "values", self.run_name),
                                   name="losses",
                                   dictionary=save_dict)

                dis_output_dict = {
                    "dis_sign_real": (self.dis_sign_real[0]/self.dis_sign_real[1]).item(),
                    "dis_sign_fake": (self.dis_sign_fake[0]/self.dis_sign_fake[1]).item(),
                    "dis_logit_real": (self.dis_logit_real[0]/self.dis_logit_real[1]).item(),
                    "dis_logit_fake": (self.dis_logit_fake[0]/self.dis_logit_fake[1]).item(),
                }
                wandb.log(dis_output_dict, step=self.wandb_step)

                if self.AUG.apply_ada:
                    wandb.log({"ada_p": self.ada_p.item()}, step=self.wandb_step)
                
                if self.LOSS.apply_r1_reg:
                    wandb.log({"r1_reg_loss": self.r1_penalty.item()}, step=self.wandb_step)
                
                if self.STYLEGAN2.apply_pl_reg:
                    wandb.log({"pl_reg_loss": self.pl_reg_loss.item()}, step=self.wandb_step)
=======
            self.ada_stat.mul_(0)
        return gen_acml_loss

    # -----------------------------------------------------------------------------
    # log training statistics
    # -----------------------------------------------------------------------------
    def log_train_statistics(self, current_step, real_cond_loss, gen_acml_loss, dis_acml_loss):
        self.wandb_step = current_step + 1
        if self.MODEL.d_cond_mtd in self.MISC.classifier_based_GAN:
            cls_loss = real_cond_loss.item()
        else:
            cls_loss = "N/A"

        log_message = LOG_FORMAT.format(
            step=current_step + 1,
            progress=(current_step + 1) / self.OPTIMIZATION.total_steps,
            elapsed=misc.elapsed_time(self.start_time),
            gen_loss=gen_acml_loss.item(),
            dis_loss=dis_acml_loss.item(),
            cls_loss=cls_loss,
            topk=int(self.topk) if self.LOSS.apply_topk else "N/A",
            ada_p=self.ada_p if self.AUG.apply_ada else "N/A",
        )
        self.logger.info(log_message)

        # save loss values in wandb event file and .npz format
        loss_dict = {
            "gen_loss": gen_acml_loss.item(),
            "dis_loss": dis_acml_loss.item(),
            "cls_loss": 0.0 if cls_loss == "N/A" else cls_loss,
        }

        wandb.log(loss_dict, step=self.wandb_step)

        save_dict = misc.accm_values_convert_dict(list_dict=self.loss_list_dict,
                                                value_dict=loss_dict,
                                                step=current_step + 1,
                                                interval=self.RUN.print_every)
        misc.save_dict_npy(directory=join(self.RUN.save_dir, "values", self.run_name),
                            name="losses",
                            dictionary=save_dict)

        if self.STYLEGAN2.apply_pl_reg:
            wandb.log({"pl_reg_loss": self.pl_reg_loss.item()}, step=self.wandb_step)
>>>>>>> 5883d8ed

        # log ada stats
        if self.AUG.apply_ada:
            ada_dict = {
                "ada_p": self.ada_p,
                "dis_sign_real": self.ada_heuristic,
            }
            wandb.log(ada_dict, step=self.wandb_step)

<<<<<<< HEAD
                ###############################################
                if self.MODEL.d_cond_mtd == "AC":
                    feat_norms, probs, w_grads = misc.compute_gradient(fx=real_dict["h"].detach().cpu(),
                                                                       logits=real_dict["cls_output"],
                                                                       label=real_dict["label"].detach().cpu(),
                                                                       num_classes=self.DATA.num_classes*2 if self.MODEL.aux_cls_type=="ADC"  else self.DATA.num_classes)

                    mean_feat_norms, mean_probs, mean_w_grads = feat_norms.mean(), probs.mean(), w_grads.mean()
                    std_feat_norms, std_probs, std_w_grads = feat_norms.std(), probs.std(), w_grads.std()

                    wandb.log({"mean_feat_norms": mean_feat_norms,
                               "mean_probs": mean_probs,
                               "mean_w_grads": mean_w_grads,
                               "std_feat_norms": std_feat_norms,
                               "std_probs": std_probs,
                               "std_w_grads": std_w_grads}, step=self.wandb_step)
                ###############################################

        if (not self.AUG.apply_ada and current_step % 4 == 0) or (self.AUG.apply_ada and current_step % self.AUG.ada_interval == 0):
            self.dis_sign_real.mul_(0)
            self.dis_sign_fake.mul_(0)
            self.dis_logit_real.mul_(0)
            self.dis_logit_fake.mul_(0)

        return current_step + 1
=======
        if self.LOSS.apply_r1_reg:
            wandb.log({"r1_reg_loss": self.r1_penalty.item()}, step=self.wandb_step)

        # calculate the spectral norms of all weights in the generator for monitoring purpose
        if self.MODEL.apply_g_sn:
            gen_sigmas = misc.calculate_all_sn(self.Gen, prefix="Gen")
            wandb.log(gen_sigmas, step=self.wandb_step)

        # calculate the spectral norms of all weights in the discriminator for monitoring purpose
        if self.MODEL.apply_d_sn:
            dis_sigmas = misc.calculate_all_sn(self.Dis, prefix="Dis")
            wandb.log(dis_sigmas, step=self.wandb_step)
>>>>>>> 5883d8ed

    # -----------------------------------------------------------------------------
    # visualize fake images for monitoring purpose.
    # -----------------------------------------------------------------------------
    def visualize_fake_images(self, num_cols):
        if self.global_rank == 0:
            self.logger.info("Visualize (num_rows x 8) fake image canvans.")
        if self.gen_ctlr.standing_statistics:
            self.gen_ctlr.std_stat_counter += 1

        requires_grad = self.LOSS.apply_lo or self.RUN.langevin_sampling
        with torch.no_grad() if not requires_grad else misc.dummy_context_mgr() as ctx:
            misc.make_GAN_untrainable(self.Gen, self.Gen_ema, self.Dis)
            generator, generator_mapping, generator_synthesis = self.gen_ctlr.prepare_generator()

            fake_images, fake_labels, _, _, _ = sample.generate_images(z_prior=self.MODEL.z_prior,
                                                                       truncation_factor=self.RUN.truncation_factor,
                                                                       batch_size=self.OPTIMIZATION.batch_size,
                                                                       z_dim=self.MODEL.z_dim,
                                                                       num_classes=self.DATA.num_classes,
                                                                       y_sampler="totally_random",
                                                                       radius="N/A",
                                                                       generator=generator,
                                                                       discriminator=self.Dis,
                                                                       is_train=False,
                                                                       LOSS=self.LOSS,
                                                                       RUN=self.RUN,
                                                                       device=self.local_rank,
                                                                       is_stylegan=self.is_stylegan,
                                                                       generator_mapping=generator_mapping,
                                                                       generator_synthesis=generator_synthesis,
                                                                       style_mixing_p=0.0,
                                                                       cal_trsp_cost=False)

        misc.plot_img_canvas(images=(fake_images.detach().cpu() + 1) / 2,
                             save_path=join(self.RUN.save_dir,
                                            "figures/{run_name}/generated_canvas.png".format(run_name=self.run_name)),
                             num_cols=num_cols,
                             logger=self.logger,
                             logging=self.global_rank == 0 and self.logger)

        wandb.log({"generated_images": wandb.Image(fake_images)}, step=self.wandb_step)

        misc.make_GAN_trainable(self.Gen, self.Gen_ema, self.Dis)

    # -----------------------------------------------------------------------------
    # evaluate GAN using IS, FID, and Precision and recall.
    # -----------------------------------------------------------------------------
    def evaluate(self, step, writing=True):
        if self.global_rank == 0:
            self.logger.info("Start Evaluation ({step} Step): {run_name}".format(step=step, run_name=self.run_name))
        if self.gen_ctlr.standing_statistics:
            self.gen_ctlr.std_stat_counter += 1

        is_best, num_split, nearest_k= False, 1, 5
        is_acc = True if self.DATA.name == "ImageNet" else False
        requires_grad = self.LOSS.apply_lo or self.RUN.langevin_sampling
        with torch.no_grad() if not requires_grad else misc.dummy_context_mgr() as ctx:
            misc.make_GAN_untrainable(self.Gen, self.Gen_ema, self.Dis)
            generator, generator_mapping, generator_synthesis = self.gen_ctlr.prepare_generator()

            kl_score, kl_std, top1, top5 = ins.eval_generator(data_loader=self.eval_dataloader,
                                                              generator=generator,
                                                              discriminator=self.Dis,
                                                              eval_model=self.eval_model,
                                                              num_generate=self.num_eval[self.RUN.ref_dataset],
                                                              y_sampler="totally_random",
                                                              split=num_split,
                                                              batch_size=self.OPTIMIZATION.batch_size,
                                                              z_prior=self.MODEL.z_prior,
                                                              truncation_factor=self.RUN.truncation_factor,
                                                              z_dim=self.MODEL.z_dim,
                                                              num_classes=self.DATA.num_classes,
                                                              LOSS=self.LOSS,
                                                              RUN=self.RUN,
                                                              is_stylegan=self.is_stylegan,
                                                              generator_mapping=generator_mapping,
                                                              generator_synthesis=generator_synthesis,
                                                              is_acc=is_acc,
                                                              device=self.local_rank,
                                                              logger=self.logger,
                                                              disable_tqdm=self.global_rank != 0)

            fid_score, m1, c1 = fid.calculate_fid(data_loader=self.eval_dataloader,
                                                  generator=generator,
                                                  generator_mapping=generator_mapping,
                                                  generator_synthesis=generator_synthesis,
                                                  discriminator=self.Dis,
                                                  eval_model=self.eval_model,
                                                  num_generate=self.num_eval[self.RUN.ref_dataset],
                                                  y_sampler="totally_random",
                                                  cfgs=self.cfgs,
                                                  device=self.local_rank,
                                                  logger=self.logger,
                                                  pre_cal_mean=self.mu,
                                                  pre_cal_std=self.sigma,
                                                  disable_tqdm=self.global_rank != 0)

            prc, rec, dns, cvg = prdc_trained.calculate_prdc(data_loader=self.eval_dataloader,
                                                             eval_model=self.eval_model,
                                                             num_generate=self.num_eval[self.RUN.ref_dataset],
                                                             cfgs=self.cfgs,
                                                             generator=generator,
                                                             generator_mapping=generator_mapping,
                                                             generator_synthesis=generator_synthesis,
                                                             discriminator=self.Dis,
                                                             nearest_k=nearest_k,
                                                             device=self.local_rank,
                                                             logger=self.logger,
                                                             disable_tqdm=self.global_rank != 0)

            if self.best_fid is None or fid_score <= self.best_fid:
                self.best_fid, self.best_step, is_best, prc_best, rec_best, dns_best, cvg_best =\
                    fid_score, step, True, prc, rec, dns, cvg

            if self.global_rank == 0 and writing:
                wandb.log({"IS score": kl_score}, step=self.wandb_step)
                wandb.log({"FID score": fid_score}, step=self.wandb_step)
                wandb.log({"Improved Precision": prc}, step=self.wandb_step)
                wandb.log({"Improved Recall": rec}, step=self.wandb_step)
                wandb.log({"Density": dns}, step=self.wandb_step)
                wandb.log({"Coverage": cvg}, step=self.wandb_step)
                if is_acc:
                    wandb.log({"{eval_model} Top1 acc": top1}, eval_model=self.RUN.eval_backbone, step=self.wandb_step)
                    wandb.log({"{eval_model} Top5 acc": top5}, eval_model=self.RUN.eval_backbone, step=self.wandb_step)

            if self.global_rank == 0:
                self.logger.info("Inception score (Step: {step}, {num} generated images): {IS}".format(
                    step=step, num=str(self.num_eval[self.RUN.ref_dataset]), IS=kl_score))
                self.logger.info("FID score (Step: {step}, Using {type} moments): {FID}".format(
                    step=step, type=self.RUN.ref_dataset, FID=fid_score))
                self.logger.info("Improved Precision (Step: {step}, Using {type} images): {prc}".format(
                    step=step, type=self.RUN.ref_dataset, prc=prc))
                self.logger.info("Improved Recall (Step: {step}, Using {type} images): {rec}".format(
                    step=step, type=self.RUN.ref_dataset, rec=rec))
                self.logger.info("Density (Step: {step}, Using {type} images): {dns}".format(
                    step=step, type=self.RUN.ref_dataset, dns=dns))
                self.logger.info("Coverage (Step: {step}, Using {type} images): {cvg}".format(
                    step=step, type=self.RUN.ref_dataset, cvg=cvg))

                if is_acc:
                    self.logger.info("{eval_model} Top1 acc: (Step: {step}, {num} generated images): {Top1}".format(
                        eval_model=self.RUN.eval_backbone ,step=step, num=str(self.num_eval[self.RUN.ref_dataset]), Top1=top1))
                    self.logger.info("{eval_model} Top5 acc: (Step: {step}, {num} generated images): {Top5}".format(
                        eval_model=self.RUN.eval_backbone, step=step, num=str(self.num_eval[self.RUN.ref_dataset]), Top5=top5))

                if self.training:
                    self.logger.info("Best FID score (Step: {step}, Using {type} moments): {FID}".format(
                        step=self.best_step, type=self.RUN.ref_dataset, FID=self.best_fid))

                    # save metric values in .npz format
                    metric_dict = {
                        "IS": kl_score,
                        "FID": fid_score,
                        "Improved_Precision": prc,
                        "Improved_Recall": rec,
                        "Density": dns,
                        "Coverage": cvg,
                        "Top1": top1,
                        "Top5": top5
                    }

                    save_dict = misc.accm_values_convert_dict(list_dict=self.metric_list_dict,
                                                              value_dict=metric_dict,
                                                              step=step,
                                                              interval=self.RUN.save_every)
                    misc.save_dict_npy(directory=join(self.RUN.save_dir, "values", self.run_name),
                                       name="metrics",
                                       dictionary=save_dict)

        misc.make_GAN_trainable(self.Gen, self.Gen_ema, self.Dis)
        return is_best

    # -----------------------------------------------------------------------------
    # save the trained generator, generator_ema, and discriminator.
    # -----------------------------------------------------------------------------
    def save(self, step, is_best):
        when = "best" if is_best is True else "current"
        misc.make_GAN_untrainable(self.Gen, self.Gen_ema, self.Dis)
        Gen, Gen_ema, Dis = misc.peel_models(self.Gen, self.Gen_ema, self.Dis)

        g_states = {"state_dict": Gen.state_dict(), "optimizer": self.OPTIMIZATION.g_optimizer.state_dict()}

        d_states = {
            "state_dict": Dis.state_dict(),
            "optimizer": self.OPTIMIZATION.d_optimizer.state_dict(),
            "seed": self.RUN.seed,
            "run_name": self.run_name,
            "step": step,
            "epoch": self.epoch_counter,
            "topk": self.topk,
            "ada_p": self.ada_p,
            "best_step": self.best_step,
            "best_fid": self.best_fid,
            "best_fid_ckpt": self.RUN.ckpt_dir
        }

        if self.Gen_ema is not None:
            g_ema_states = {"state_dict": Gen_ema.state_dict()}

        misc.save_model(model="G", when=when, step=step, ckpt_dir=self.RUN.ckpt_dir, states=g_states)
        misc.save_model(model="D", when=when, step=step, ckpt_dir=self.RUN.ckpt_dir, states=d_states)
        if self.Gen_ema is not None:
            misc.save_model(model="G_ema", when=when, step=step, ckpt_dir=self.RUN.ckpt_dir, states=g_ema_states)

        if when == "best":
            misc.save_model(model="G", when="current", step=step, ckpt_dir=self.RUN.ckpt_dir, states=g_states)
            misc.save_model(model="D", when="current", step=step, ckpt_dir=self.RUN.ckpt_dir, states=d_states)
            if self.Gen_ema is not None:
                misc.save_model(model="G_ema",
                                when="current",
                                step=step,
                                ckpt_dir=self.RUN.ckpt_dir,
                                states=g_ema_states)

        if self.global_rank == 0 and self.logger:
            self.logger.info("Save model to {}".format(self.RUN.ckpt_dir))

        misc.make_GAN_trainable(self.Gen, self.Gen_ema, self.Dis)

    # -----------------------------------------------------------------------------
    # save fake images to examine generated images qualitatively and calculate official IS.
    # -----------------------------------------------------------------------------
    def save_fake_images(self, png=True, npz=True):
        if self.global_rank == 0:
            self.logger.info("Save {num_images} generated images in png or npz format.".format(
                num_images=self.num_eval[self.RUN.ref_dataset]))
        if self.gen_ctlr.standing_statistics:
            self.gen_ctlr.std_stat_counter += 1

        requires_grad = self.LOSS.apply_lo or self.RUN.langevin_sampling
        with torch.no_grad() if not requires_grad else misc.dummy_context_mgr() as ctx:
            misc.make_GAN_untrainable(self.Gen, self.Gen_ema, self.Dis)
            generator, generator_mapping, generator_synthesis = self.gen_ctlr.prepare_generator()

            if png:
                misc.save_images_png(data_loader=self.eval_dataloader,
                                     generator=generator,
                                     discriminator=self.Dis,
                                     is_generate=True,
                                     num_images=self.num_eval[self.RUN.ref_dataset],
                                     y_sampler="totally_random",
                                     batch_size=self.OPTIMIZATION.batch_size,
                                     z_prior=self.MODEL.z_prior,
                                     truncation_factor=self.RUN.truncation_factor,
                                     z_dim=self.MODEL.z_dim,
                                     num_classes=self.DATA.num_classes,
                                     LOSS=self.LOSS,
                                     RUN=self.RUN,
                                     is_stylegan=self.is_stylegan,
                                     generator_mapping=generator_mapping,
                                     generator_synthesis=generator_synthesis,
                                     directory=join(self.RUN.save_dir, "samples", self.run_name),
                                     device=self.local_rank)
            if npz:
                misc.save_images_npz(data_loader=self.eval_dataloader,
                                     generator=generator,
                                     discriminator=self.Dis,
                                     is_generate=True,
                                     num_images=self.num_eval[self.RUN.ref_dataset],
                                     y_sampler="totally_random",
                                     batch_size=self.OPTIMIZATION.batch_size,
                                     z_prior=self.MODEL.z_prior,
                                     truncation_factor=self.RUN.truncation_factor,
                                     z_dim=self.MODEL.z_dim,
                                     num_classes=self.DATA.num_classes,
                                     LOSS=self.LOSS,
                                     RUN=self.RUN,
                                     is_stylegan=self.is_stylegan,
                                     generator_mapping=generator_mapping,
                                     generator_synthesis=generator_synthesis,
                                     directory=join(self.RUN.save_dir, "samples", self.run_name),
                                     device=self.local_rank)

        misc.make_GAN_trainable(self.Gen, self.Gen_ema, self.Dis)

    # -----------------------------------------------------------------------------
    # run k-nearest neighbor analysis to identify whether GAN memorizes the training images or not.
    # -----------------------------------------------------------------------------
    def run_k_nearest_neighbor(self, dataset, num_rows, num_cols):
        if self.global_rank == 0:
            self.logger.info(
                "Run K-nearest neighbor analysis using fake and {ref} dataset.".format(ref=self.RUN.ref_dataset))
        if self.gen_ctlr.standing_statistics:
            self.gen_ctlr.std_stat_counter += 1

        requires_grad = self.LOSS.apply_lo or self.RUN.langevin_sampling
        with torch.no_grad() if not requires_grad else misc.dummy_context_mgr() as ctx:
            misc.make_GAN_untrainable(self.Gen, self.Gen_ema, self.Dis)
            generator, generator_mapping, generator_synthesis = self.gen_ctlr.prepare_generator()

            resnet50_model = torch.hub.load("pytorch/vision:v0.6.0", "resnet50", pretrained=True)
            resnet50_conv = nn.Sequential(*list(resnet50_model.children())[:-1]).to(self.local_rank)
            if self.OPTIMIZATION.world_size > 1:
                resnet50_conv = DataParallel(resnet50_conv, output_device=self.local_rank)
            resnet50_conv.eval()

            for c in tqdm(range(self.DATA.num_classes)):
                fake_images, fake_labels, _, _, _ = sample.generate_images(z_prior=self.MODEL.z_prior,
                                                                        truncation_factor=self.RUN.truncation_factor,
                                                                        batch_size=self.OPTIMIZATION.batch_size,
                                                                        z_dim=self.MODEL.z_dim,
                                                                        num_classes=self.DATA.num_classes,
                                                                        y_sampler=c,
                                                                        radius="N/A",
                                                                        generator=generator,
                                                                        discriminator=self.Dis,
                                                                        is_train=False,
                                                                        LOSS=self.LOSS,
                                                                        RUN=self.RUN,
                                                                        device=self.local_rank,
                                                                        is_stylegan=self.is_stylegan,
                                                                        generator_mapping=generator_mapping,
                                                                        generator_synthesis=generator_synthesis,
                                                                        style_mixing_p=0.0,
                                                                        cal_trsp_cost=False)

                fake_anchor = torch.unsqueeze(fake_images[0], dim=0)
                fake_anchor_embed = torch.squeeze(resnet50_conv((fake_anchor + 1) / 2))

                num_samples, target_sampler = sample.make_target_cls_sampler(dataset=dataset, target_class=c)
                batch_size = self.OPTIMIZATION.batch_size if num_samples >= self.OPTIMIZATION.batch_size else num_samples
                c_dataloader = torch.utils.data.DataLoader(dataset=dataset,
                                                           batch_size=batch_size,
                                                           shuffle=False,
                                                           sampler=target_sampler,
                                                           num_workers=self.RUN.num_workers,
                                                           pin_memory=True)

                c_iter = iter(c_dataloader)
                for batch_idx in range(num_samples // batch_size):
                    real_images, real_labels = next(c_iter)
                    real_images = real_images.to(self.local_rank)
                    real_embed = torch.squeeze(resnet50_conv((real_images + 1) / 2))
                    if batch_idx == 0:
                        distances = torch.square(real_embed - fake_anchor_embed).mean(dim=1).detach().cpu().numpy()
                        image_holder = real_images.detach().cpu().numpy()
                    else:
                        distances = np.concatenate([
                            distances,
                            torch.square(real_embed - fake_anchor_embed).mean(dim=1).detach().cpu().numpy()
                        ],
                                                   axis=0)
                        image_holder = np.concatenate([image_holder, real_images.detach().cpu().numpy()], axis=0)

                nearest_indices = (-distances).argsort()[-(num_cols - 1):][::-1]
                if c % num_rows == 0:
                    canvas = np.concatenate([fake_anchor.detach().cpu().numpy(), image_holder[nearest_indices]], axis=0)
                elif c % num_rows == num_rows - 1:
                    row_images = np.concatenate([fake_anchor.detach().cpu().numpy(), image_holder[nearest_indices]],
                                                axis=0)
                    canvas = np.concatenate((canvas, row_images), axis=0)
                    misc.plot_img_canvas(images=(torch.from_numpy(canvas)+1)/2,
                                         save_path=join(self.RUN.save_dir, "figures/{run_name}/fake_anchor_{num_cols}NN_{cls}_classes.png".\
                                                        format(run_name=self.run_name, num_cols=num_cols, cls=c+1)),
                                         num_cols=num_cols,
                                         logger=self.logger,
                                         logging=self.global_rank == 0 and self.logger)
                else:
                    row_images = np.concatenate([fake_anchor.detach().cpu().numpy(), image_holder[nearest_indices]],
                                                axis=0)
                    canvas = np.concatenate((canvas, row_images), axis=0)

        misc.make_GAN_trainable(self.Gen, self.Gen_ema, self.Dis)

    # -----------------------------------------------------------------------------
    # conduct latent interpolation analysis to identify the quaility of latent space (Z)
    # -----------------------------------------------------------------------------
    def run_linear_interpolation(self, num_rows, num_cols, fix_z, fix_y, num_saves=100):
        assert int(fix_z) * int(fix_y) != 1, "unable to switch fix_z and fix_y on together!"
        if self.global_rank == 0:
            flag = "fix_z" if fix_z else "fix_y"
            self.logger.info("Run linear interpolation analysis ({flag}) {num} times.".format(flag=flag, num=num_saves))
        if self.gen_ctlr.standing_statistics:
            self.gen_ctlr.std_stat_counter += 1

        requires_grad = self.LOSS.apply_lo or self.RUN.langevin_sampling
        with torch.no_grad() if not requires_grad else misc.dummy_context_mgr() as ctx:
            misc.make_GAN_untrainable(self.Gen, self.Gen_ema, self.Dis)
            generator, generator_mapping, generator_synthesis = self.gen_ctlr.prepare_generator()

            shared = misc.peel_model(generator).shared
            for ns in tqdm(range(num_saves)):
                if fix_z:
                    zs = torch.randn(num_rows, 1, self.MODEL.z_dim, device=self.local_rank)
                    zs = zs.repeat(1, num_cols, 1).view(-1, self.MODEL.z_dim)
                    name = "fix_z"
                else:
                    zs = misc.interpolate(torch.randn(num_rows, 1, self.MODEL.z_dim, device=self.local_rank),
                                          torch.randn(num_rows, 1, self.MODEL.z_dim, device=self.local_rank),
                                          num_cols - 2).view(-1, self.MODEL.z_dim)

                if fix_y:
                    ys = sample.sample_onehot(batch_size=num_rows,
                                              num_classes=self.DATA.num_classes,
                                              device=self.local_rank)
                    ys = shared(ys).view(num_rows, 1, -1)
                    ys = ys.repeat(1, num_cols, 1).view(num_rows * (num_cols), -1)
                    name = "fix_y"
                else:
                    ys = misc.interpolate(
                        shared(sample.sample_onehot(num_rows, self.DATA.num_classes)).view(num_rows, 1, -1),
                        shared(sample.sample_onehot(num_rows, self.DATA.num_classes)).view(num_rows, 1, -1),
                        num_cols - 2).view(num_rows * (num_cols), -1)

                interpolated_images = generator(zs, None, shared_label=ys)

                misc.plot_img_canvas(images=(interpolated_images.detach().cpu()+1)/2,
                                     save_path=join(self.RUN.save_dir, "figures/{run_name}/{num}_Interpolated_images_{fix_flag}.png".\
                                                    format(num=ns, run_name=self.run_name, fix_flag=name)),
                                     num_cols=num_cols,
                                     logger=self.logger,
                                     logging=False)

        if self.global_rank == 0 and self.logger:
            print("Save figures to {}/*_Interpolated_images_{}.png".format(
                join(self.RUN.save_dir, "figures", self.run_name), flag))

        misc.make_GAN_trainable(self.Gen, self.Gen_ema, self.Dis)

    # -----------------------------------------------------------------------------
    # visualize shifted fourier spectrums of real and fake images
    # -----------------------------------------------------------------------------
    def run_frequency_analysis(self, dataloader):
        if self.global_rank == 0:
            self.logger.info("Run frequency analysis (use {num} fake and {ref} images).".\
                             format(num=len(dataloader), ref=self.RUN.ref_dataset))
        if self.gen_ctlr.standing_statistics:
            self.gen_ctlr.std_stat_counter += 1

        requires_grad = self.LOSS.apply_lo or self.RUN.langevin_sampling
        with torch.no_grad() if not requires_grad else misc.dummy_context_mgr() as ctx:
            misc.make_GAN_untrainable(self.Gen, self.Gen_ema, self.Dis)
            generator, generator_mapping, generator_synthesis = self.gen_ctlr.prepare_generator()

            data_iter = iter(dataloader)
            num_batches = len(dataloader) // self.OPTIMIZATION.batch_size
            for i in range(num_batches):
                real_images, real_labels = next(data_iter)
                fake_images, fake_labels, _, _, _ = sample.generate_images(z_prior=self.MODEL.z_prior,
                                                                        truncation_factor=self.RUN.truncation_factor,
                                                                        batch_size=self.OPTIMIZATION.batch_size,
                                                                        z_dim=self.MODEL.z_dim,
                                                                        num_classes=self.DATA.num_classes,
                                                                        y_sampler="totally_random",
                                                                        radius="N/A",
                                                                        generator=generator,
                                                                        discriminator=self.Dis,
                                                                        is_train=False,
                                                                        LOSS=self.LOSS,
                                                                        RUN=self.RUN,
                                                                        device=self.local_rank,
                                                                        is_stylegan=self.is_stylegan,
                                                                        generator_mapping=generator_mapping,
                                                                        generator_synthesis=generator_synthesis,
                                                                        style_mixing_p=0.0,
                                                                        cal_trsp_cost=False)
                fake_images = fake_images.detach().cpu().numpy()

                real_images = np.asarray((real_images + 1) * 127.5, np.uint8)
                fake_images = np.asarray((fake_images + 1) * 127.5, np.uint8)

                if i == 0:
                    real_array = real_images
                    fake_array = fake_images
                else:
                    real_array = np.concatenate([real_array, real_images], axis=0)
                    fake_array = np.concatenate([fake_array, fake_images], axis=0)

            N, C, H, W = np.shape(real_array)
            real_r, real_g, real_b = real_array[:, 0, :, :], real_array[:, 1, :, :], real_array[:, 2, :, :]
            real_gray = 0.2989 * real_r + 0.5870 * real_g + 0.1140 * real_b
            fake_r, fake_g, fake_b = fake_array[:, 0, :, :], fake_array[:, 1, :, :], fake_array[:, 2, :, :]
            fake_gray = 0.2989 * fake_r + 0.5870 * fake_g + 0.1140 * fake_b
            for j in tqdm(range(N)):
                real_gray_f = np.fft.fft2(real_gray[j] - ndimage.median_filter(real_gray[j], size=H // 8))
                fake_gray_f = np.fft.fft2(fake_gray[j] - ndimage.median_filter(fake_gray[j], size=H // 8))

                real_gray_f_shifted = np.fft.fftshift(real_gray_f)
                fake_gray_f_shifted = np.fft.fftshift(fake_gray_f)

                if j == 0:
                    real_gray_spectrum = 20 * np.log(np.abs(real_gray_f_shifted)) / N
                    fake_gray_spectrum = 20 * np.log(np.abs(fake_gray_f_shifted)) / N
                else:
                    real_gray_spectrum += 20 * np.log(np.abs(real_gray_f_shifted)) / N
                    fake_gray_spectrum += 20 * np.log(np.abs(fake_gray_f_shifted)) / N

        misc.plot_spectrum_image(real_spectrum=real_gray_spectrum,
                                 fake_spectrum=fake_gray_spectrum,
                                 directory=join(self.RUN.save_dir, "figures", self.run_name),
                                 logger=self.logger,
                                 logging=self.global_rank == 0 and self.logger)

        misc.make_GAN_trainable(self.Gen, self.Gen_ema, self.Dis)

    # -----------------------------------------------------------------------------
    # visualize discriminator's embeddings of real or fake images using TSNE
    # -----------------------------------------------------------------------------
    def run_tsne(self, dataloader):
        if self.global_rank == 0:
            self.logger.info("Start TSNE analysis using randomly sampled 10 classes.")
            self.logger.info("Use {ref} dataset and the same amount of generated images for visualization.".format(
                ref=self.RUN.ref_dataset))
        if self.gen_ctlr.standing_statistics:
            self.gen_ctlr.std_stat_counter += 1

        requires_grad = self.LOSS.apply_lo or self.RUN.langevin_sampling
        with torch.no_grad() if not requires_grad else misc.dummy_context_mgr() as ctx:
            misc.make_GAN_untrainable(self.Gen, self.Gen_ema, self.Dis)
            generator, generator_mapping, generator_synthesis = self.gen_ctlr.prepare_generator()

            save_output, real, fake, hook_handles = misc.SaveOutput(), {}, {}, []
            for name, layer in misc.peel_model(self.Dis).named_children():
                if name == "linear1":
                    handle = layer.register_forward_pre_hook(save_output)
                    hook_handles.append(handle)

            tsne_iter = iter(dataloader)
            num_batches = len(dataloader.dataset) // self.OPTIMIZATION.batch_size
            for i in range(num_batches):
                real_images, real_labels = next(tsne_iter)
                real_images, real_labels = real_images.to(self.local_rank), real_labels.to(self.local_rank)

                real_dict = self.Dis(real_images, real_labels)
                if i == 0:
                    real["embeds"] = save_output.outputs[0][0].detach().cpu().numpy()
                    real["labels"] = real_labels.detach().cpu().numpy()
                else:
                    real["embeds"] = np.concatenate([real["embeds"], save_output.outputs[0][0].cpu().detach().numpy()],
                                                    axis=0)
                    real["labels"] = np.concatenate([real["labels"], real_labels.detach().cpu().numpy()])

                save_output.clear()

                fake_images, fake_labels, _, _, _ = sample.generate_images(z_prior=self.MODEL.z_prior,
                                                                           truncation_factor=self.RUN.truncation_factor,
                                                                           batch_size=self.OPTIMIZATION.batch_size,
                                                                           z_dim=self.MODEL.z_dim,
                                                                           num_classes=self.DATA.num_classes,
                                                                           y_sampler="totally_random",
                                                                           radius="N/A",
                                                                           generator=generator,
                                                                           discriminator=self.Dis,
                                                                           is_train=False,
                                                                           LOSS=self.LOSS,
                                                                           RUN=self.RUN,
                                                                           device=self.local_rank,
                                                                           is_stylegan=self.is_stylegan,
                                                                           generator_mapping=generator_mapping,
                                                                           generator_synthesis=generator_synthesis,
                                                                           style_mixing_p=0.0,
                                                                           cal_trsp_cost=False)

                fake_dict = self.Dis(fake_images, fake_labels)
                if i == 0:
                    fake["embeds"] = save_output.outputs[0][0].detach().cpu().numpy()
                    fake["labels"] = fake_labels.detach().cpu().numpy()
                else:
                    fake["embeds"] = np.concatenate([fake["embeds"], save_output.outputs[0][0].cpu().detach().numpy()],
                                                    axis=0)
                    fake["labels"] = np.concatenate([fake["labels"], fake_labels.detach().cpu().numpy()])

                save_output.clear()

            tsne = TSNE(n_components=2, verbose=1, perplexity=40, n_iter=300)
            if self.DATA.num_classes > 10:
                cls_indices = np.random.permutation(self.DATA.num_classes)[:10]
                real["embeds"] = real["embeds"][np.isin(real["labels"], cls_indices)]
                real["labels"] = real["labels"][np.isin(real["labels"], cls_indices)]
                fake["embeds"] = fake["embeds"][np.isin(fake["labels"], cls_indices)]
                fake["labels"] = fake["labels"][np.isin(fake["labels"], cls_indices)]

            real_tsne_results = tsne.fit_transform(real["embeds"])
            misc.plot_tsne_scatter_plot(df=real,
                                        tsne_results=real_tsne_results,
                                        flag="real",
                                        directory=join(self.RUN.save_dir, "figures", self.run_name),
                                        logger=self.logger,
                                        logging=self.global_rank == 0 and self.logger)

            fake_tsne_results = tsne.fit_transform(fake["embeds"])
            misc.plot_tsne_scatter_plot(df=fake,
                                        tsne_results=fake_tsne_results,
                                        flag="fake",
                                        directory=join(self.RUN.save_dir, "figures", self.run_name),
                                        logger=self.logger,
                                        logging=self.global_rank == 0 and self.logger)

        misc.make_GAN_trainable(self.Gen, self.Gen_ema, self.Dis)

    # -----------------------------------------------------------------------------
    # calculate intra-class FID (iFID) to identify intra-class diversity
    # -----------------------------------------------------------------------------
    def calulate_intra_class_fid(self, dataset):
        if self.global_rank == 0:
            self.logger.info("Start calculating iFID (use {num} fake images per class and train images as the reference).".\
                             format(num=self.num_eval[self.RUN.ref_dataset]))

        if self.gen_ctlr.standing_statistics:
            self.gen_ctlr.std_stat_counter += 1

        fids = []
        requires_grad = self.LOSS.apply_lo or self.RUN.langevin_sampling
        with torch.no_grad() if not requires_grad else misc.dummy_context_mgr() as ctx:
            misc.make_GAN_untrainable(self.Gen, self.Gen_ema, self.Dis)
            generator, generator_mapping, generator_synthesis = self.gen_ctlr.prepare_generator()

            for c in tqdm(range(self.DATA.num_classes)):
                num_samples, target_sampler = sample.make_target_cls_sampler(dataset, c)
                batch_size = self.OPTIMIZATION.batch_size if num_samples >= self.OPTIMIZATION.batch_size else num_samples
                dataloader = torch.utils.data.DataLoader(dataset,
                                                         batch_size=batch_size,
                                                         shuffle=False,
                                                         sampler=target_sampler,
                                                         num_workers=self.RUN.num_workers,
                                                         pin_memory=True,
                                                         drop_last=True)

                mu, sigma = fid.calculate_moments(data_loader=dataloader,
                                                  generator="N/A",
                                                  generator_mapping="N/A",
                                                  generator_synthesis="N/A",
                                                  discriminator="N/A",
                                                  eval_model=self.eval_model,
                                                  is_generate=False,
                                                  num_generate="N/A",
                                                  y_sampler="N/A",
                                                  batch_size=batch_size,
                                                  z_prior="N/A",
                                                  truncation_factor="N/A",
                                                  z_dim="N/A",
                                                  num_classes=1,
                                                  LOSS="N/A",
                                                  RUN=self.RUN,
                                                  is_stylegan=False,
                                                  device=self.local_rank,
                                                  disable_tqdm=True)

                ifid_score, _, _ = fid.calculate_fid(data_loader="N/A",
                                                     generator=generator,
                                                     generator_mapping=generator_mapping,
                                                     generator_synthesis=generator_synthesis,
                                                     discriminator=self.Dis,
                                                     eval_model=self.eval_model,
                                                     num_generate=self.num_eval[self.RUN.ref_dataset],
                                                     y_sampler=c,
                                                     cfgs=self.cfgs,
                                                     device=self.local_rank,
                                                     logger=self.logger,
                                                     pre_cal_mean=mu,
                                                     pre_cal_std=sigma,
                                                     disable_tqdm=True)

                fids.append(ifid_score)

                # save iFID values in .npz format
                metric_dict = {"iFID": ifid_score}

                save_dict = misc.accm_values_convert_dict(list_dict={"iFID": []},
                                                          value_dict=metric_dict,
                                                          step=c,
                                                          interval=1)
                misc.save_dict_npy(directory=join(self.RUN.save_dir, "values", self.run_name),
                                   name="iFID",
                                   dictionary=save_dict)

        if self.global_rank == 0 and self.logger:
            self.logger.info("Average iFID score: {iFID}".format(iFID=sum(fids, 0.0) / len(fids)))

        misc.make_GAN_trainable(self.Gen, self.Gen_ema, self.Dis)

    # -----------------------------------------------------------------------------
    # perform semantic (closed-form) factorization for latent nevigation
    # -----------------------------------------------------------------------------
    def run_semantic_factorization(self, num_rows, num_cols, maximum_variations):
        if self.global_rank == 0:
            self.logger.info("Perform semantic factorization for latent nevigation.")

        if self.gen_ctlr.standing_statistics:
            self.gen_ctlr.std_stat_counter += 1

        requires_grad = self.LOSS.apply_lo or self.RUN.langevin_sampling
        with torch.no_grad() if not requires_grad else misc.dummy_context_mgr() as ctx:
            misc.make_GAN_untrainable(self.Gen, self.Gen_ema, self.Dis)
            generator, generator_mapping, generator_synthesis = self.gen_ctlr.prepare_generator()

            zs, fake_labels, _ = sample.sample_zy(z_prior=self.MODEL.z_prior,
                                                  batch_size=self.OPTIMIZATION.batch_size,
                                                  z_dim=self.MODEL.z_dim,
                                                  num_classes=self.DATA.num_classes,
                                                  truncation_factor=self.RUN.truncation_factor,
                                                  y_sampler="totally_random",
                                                  radius="N/A",
                                                  device=self.local_rank)

            for i in tqdm(range(self.OPTIMIZATION.batch_size)):
                images_canvas = sefa.apply_sefa(generator=generator,
                                                backbone=self.MODEL.backbone,
                                                z=zs[i],
                                                fake_label=fake_labels[i],
                                                num_semantic_axis=num_rows,
                                                maximum_variations=maximum_variations,
                                                num_cols=num_cols)

                misc.plot_img_canvas(images=(images_canvas.detach().cpu()+1)/2,
                                     save_path=join(self.RUN.save_dir, "figures/{run_name}/{idx}_sefa_images.png".\
                                                    format(idx=i, run_name=self.run_name)),
                                     num_cols=num_cols,
                                     logger=self.logger,
                                     logging=False)

        if self.global_rank == 0 and self.logger:
            print("Save figures to {}/*_sefa_images.png".format(join(self.RUN.save_dir, "figures", self.run_name)))

        misc.make_GAN_trainable(self.Gen, self.Gen_ema, self.Dis)

    # -----------------------------------------------------------------------------
    # compute classifier accuracy score (CAS) to identify class-conditional precision and recall
    # -----------------------------------------------------------------------------
    def compute_GAN_train_or_test_classifier_accuracy_score(self, GAN_train=False, GAN_test=False):
        assert GAN_train*GAN_test == 0, "cannot conduct GAN_train and GAN_test togather."
        if self.global_rank == 0:
            if GAN_train:
                phase, metric = "train", "recall"
            else:
                phase, metric = "test", "precision"
            self.logger.info("compute GAN_{phase} Classifier Accuracy Score (CAS) to identify class-conditional {metric}.". \
                             format(phase=phase, metric=metric))

        if self.gen_ctlr.standing_statistics:
            self.gen_ctlr.std_stat_counter += 1

        misc.make_GAN_untrainable(self.Gen, self.Gen_ema, self.Dis)
        generator, generator_mapping, generator_synthesis = self.gen_ctlr.prepare_generator()

        best_top1, best_top5, cas_setting = 0.0, 0.0, self.MISC.cas_setting[self.DATA.name]
        model = resnet.ResNet(dataset=self.DATA.name,
                              depth=cas_setting["depth"],
                              num_classes=self.DATA.num_classes,
                              bottleneck=cas_setting["bottleneck"]).to("cuda")

        optimizer = torch.optim.SGD(params=model.parameters(),
                                    lr=cas_setting["lr"],
                                    momentum=cas_setting["momentum"],
                                    weight_decay=cas_setting["weight_decay"],
                                    nesterov=True)

        if self.OPTIMIZATION.world_size > 1:
            model = DataParallel(model, output_device=self.local_rank)

        epoch_trained = 0
        if self.RUN.ckpt_dir is not None and self.RUN.resume_classifier_train:
            is_pre_trained_model, mode = ckpt.check_is_pre_trained_model(ckpt_dir=self.RUN.ckpt_dir,
                                                                         GAN_train=GAN_train,
                                                                         GAN_test=GAN_test)
            if is_pre_trained_model:
                epoch_trained, best_top1, best_top5, best_epoch = ckpt.load_GAN_train_test_model(model=model,
                                                                                                 mode=mode,
                                                                                                 optimizer=optimizer,
                                                                                                 RUN=self.RUN)

        for current_epoch in tqdm(range(epoch_trained, cas_setting["epochs"])):
            model.train()
            optimizer.zero_grad()
            ops.adjust_learning_rate(optimizer=optimizer,
                                     lr_org=cas_setting["lr"],
                                     epoch=current_epoch,
                                     total_epoch=cas_setting["epochs"],
                                     dataset=self.DATA.name)

            train_top1_acc, train_top5_acc, train_loss = misc.AverageMeter(), misc.AverageMeter(), misc.AverageMeter()
            for i, (images, labels) in enumerate(self.train_dataloader):
                if GAN_train:
                    images, labels, _, _, _ = sample.generate_images(z_prior=self.MODEL.z_prior,
                                                                     truncation_factor=self.RUN.truncation_factor,
                                                                     batch_size=self.OPTIMIZATION.batch_size,
                                                                     z_dim=self.MODEL.z_dim,
                                                                     num_classes=self.DATA.num_classes,
                                                                     y_sampler="totally_random",
                                                                     radius="N/A",
                                                                     generator=generator,
                                                                     discriminator=self.Dis,
                                                                     is_train=False,
                                                                     LOSS=self.LOSS,
                                                                     RUN=self.RUN,
                                                                     device=self.local_rank,
                                                                     is_stylegan=self.is_stylegan,
                                                                     generator_mapping=generator_mapping,
                                                                     generator_synthesis=generator_synthesis,
                                                                     style_mixing_p=0.0,
                                                                     cal_trsp_cost=False)
                else:
                    images, labels = images.to(self.local_rank), labels.to(self.local_rank)

                logits = model(images)
                ce_loss = self.ce_loss(logits, labels)

                train_acc1, train_acc5 = misc.accuracy(logits.data, labels, topk=(1, 5))

                train_loss.update(ce_loss.item(), images.size(0))
                train_top1_acc.update(train_acc1.item(), images.size(0))
                train_top5_acc.update(train_acc5.item(), images.size(0))

                ce_loss.backward()
                optimizer.step()

            valid_acc1, valid_acc5, valid_loss = self.validate_classifier(model=model,
                                                                          generator=generator,
                                                                          generator_mapping=generator_mapping,
                                                                          generator_synthesis=generator_synthesis,
                                                                          epoch=current_epoch,
                                                                          GAN_test=GAN_test,
                                                                          setting=cas_setting)

            is_best = valid_acc1 > best_top1
            best_top1 = max(valid_acc1, best_top1)
            if is_best:
                best_top5, best_epoch = valid_acc5, current_epoch
                model_ = misc.peel_model(model)
                states = {"state_dict": model_.state_dict(), "optimizer": optimizer.state_dict(), "epoch": current_epoch+1,
                          "best_top1": best_top1, "best_top5": best_top5, "best_epoch": best_epoch}
                misc.save_model_c(states, mode, self.RUN)

            if self.local_rank == 0:
                self.logger.info("Current best accuracy: Top-1: {top1:.4f}% and Top-5 {top5:.4f}%".format(top1=best_top1, top5=best_top5))
                self.logger.info("Save model to {}".format(self.RUN.ckpt_dir))

    # -----------------------------------------------------------------------------
    # validate GAN_train or GAN_test classifier using generated or training dataset
    # -----------------------------------------------------------------------------
    def validate_classifier(self,model, generator, generator_mapping, generator_synthesis, epoch, GAN_test, setting):
        model.eval()
        valid_top1_acc, valid_top5_acc, valid_loss = misc.AverageMeter(), misc.AverageMeter(), misc.AverageMeter()
        for i, (images, labels) in enumerate(self.train_dataloader):
            if GAN_test:
                images, labels, _, _, _ = sample.generate_images(z_prior=self.MODEL.z_prior,
                                                                 truncation_factor=self.RUN.truncation_factor,
                                                                 batch_size=self.OPTIMIZATION.batch_size,
                                                                 z_dim=self.MODEL.z_dim,
                                                                 num_classes=self.DATA.num_classes,
                                                                 y_sampler="totally_random",
                                                                 radius="N/A",
                                                                 generator=generator,
                                                                 discriminator=self.Dis,
                                                                 is_train=False,
                                                                 LOSS=self.LOSS,
                                                                 RUN=self.RUN,
                                                                 device=self.local_rank,
                                                                 is_stylegan=self.is_stylegan,
                                                                 generator_mapping=generator_mapping,
                                                                 generator_synthesis=generator_synthesis,
                                                                 style_mixing_p=0.0,
                                                                 cal_trsp_cost=False)
            else:
                images, labels = images.to(self.local_rank), labels.to(self.local_rank)

            output = model(images)
            ce_loss = self.ce_loss(output, labels)

            valid_acc1, valid_acc5 = misc.accuracy(output.data, labels, topk=(1, 5))

            valid_loss.update(ce_loss.item(), images.size(0))
            valid_top1_acc.update(valid_acc1.item(), images.size(0))
            valid_top5_acc.update(valid_acc5.item(), images.size(0))

        if self.local_rank == 0:
            self.logger.info("Top 1-acc {top1.val:.4f} ({top1.avg:.4f})\t"
                             "Top 5-acc {top5.val:.4f} ({top5.avg:.4f})".format(top1=valid_top1_acc, top5=valid_top5_acc))
        return valid_top1_acc.avg, valid_top5_acc.avg, valid_loss.avg<|MERGE_RESOLUTION|>--- conflicted
+++ resolved
@@ -544,61 +544,6 @@
             adjust = np.sign(ada_heuristic - self.AUG.ada_target) * (self.dis_sign_real[1].item()) / (self.AUG.ada_kimg * 1000)
             self.ada_p = min(1., max(self.ada_p + adjust, 0.))
             self.AUG.series_augment.p.copy_(torch.as_tensor(self.ada_p))
-<<<<<<< HEAD
-                    
-        # logging
-        if (current_step + 1) % self.RUN.print_every == 0:
-            if self.global_rank == 0:
-                if self.MODEL.d_cond_mtd in self.MISC.classifier_based_GAN:
-                    cls_loss = real_cond_loss.item()
-                else:
-                    cls_loss = "N/A"
-
-                log_message = LOG_FORMAT.format(
-                    step=current_step + 1,
-                    progress=(current_step + 1) / self.OPTIMIZATION.total_steps,
-                    elapsed=misc.elapsed_time(self.start_time),
-                    gen_loss=gen_acml_loss.item(),
-                    dis_loss=dis_acml_loss.item(),
-                    cls_loss=cls_loss,
-                    topk=int(self.topk) if self.LOSS.apply_topk else "N/A",
-                    ada_p=self.ada_p if self.AUG.apply_ada else "N/A",
-                )
-                self.logger.info(log_message)
-
-                # save loss values in wandb event file and .npz format
-                loss_dict = {
-                    "gen_loss": gen_acml_loss.item(),
-                    "dis_loss": dis_acml_loss.item(),
-                    "cls_loss": 0.0 if cls_loss == "N/A" else cls_loss,
-                }
-                wandb.log(loss_dict, step=self.wandb_step)
-
-                save_dict = misc.accm_values_convert_dict(list_dict=self.loss_list_dict,
-                                                        value_dict=loss_dict,
-                                                        step=current_step + 1,
-                                                        interval=self.RUN.print_every)
-                misc.save_dict_npy(directory=join(self.RUN.save_dir, "values", self.run_name),
-                                   name="losses",
-                                   dictionary=save_dict)
-
-                dis_output_dict = {
-                    "dis_sign_real": (self.dis_sign_real[0]/self.dis_sign_real[1]).item(),
-                    "dis_sign_fake": (self.dis_sign_fake[0]/self.dis_sign_fake[1]).item(),
-                    "dis_logit_real": (self.dis_logit_real[0]/self.dis_logit_real[1]).item(),
-                    "dis_logit_fake": (self.dis_logit_fake[0]/self.dis_logit_fake[1]).item(),
-                }
-                wandb.log(dis_output_dict, step=self.wandb_step)
-
-                if self.AUG.apply_ada:
-                    wandb.log({"ada_p": self.ada_p.item()}, step=self.wandb_step)
-                
-                if self.LOSS.apply_r1_reg:
-                    wandb.log({"r1_reg_loss": self.r1_penalty.item()}, step=self.wandb_step)
-                
-                if self.STYLEGAN2.apply_pl_reg:
-                    wandb.log({"pl_reg_loss": self.pl_reg_loss.item()}, step=self.wandb_step)
-=======
             self.ada_stat.mul_(0)
         return gen_acml_loss
 
@@ -634,55 +579,36 @@
         wandb.log(loss_dict, step=self.wandb_step)
 
         save_dict = misc.accm_values_convert_dict(list_dict=self.loss_list_dict,
-                                                value_dict=loss_dict,
-                                                step=current_step + 1,
-                                                interval=self.RUN.print_every)
+                                                  value_dict=loss_dict,
+                                                  step=current_step + 1,
+                                                  interval=self.RUN.print_every)
         misc.save_dict_npy(directory=join(self.RUN.save_dir, "values", self.run_name),
                             name="losses",
                             dictionary=save_dict)
 
+        dis_output_dict = {
+                    "dis_sign_real": (self.dis_sign_real[0]/self.dis_sign_real[1]).item(),
+                    "dis_sign_fake": (self.dis_sign_fake[0]/self.dis_sign_fake[1]).item(),
+                    "dis_logit_real": (self.dis_logit_real[0]/self.dis_logit_real[1]).item(),
+                    "dis_logit_fake": (self.dis_logit_fake[0]/self.dis_logit_fake[1]).item(),
+                }
+        wandb.log(dis_output_dict, step=self.wandb_step)
+
+        if self.AUG.apply_ada:
+            wandb.log({"ada_p": self.ada_p.item()}, step=self.wandb_step)
+
+        if self.LOSS.apply_r1_reg:
+            wandb.log({"r1_reg_loss": self.r1_penalty.item()}, step=self.wandb_step)
+
         if self.STYLEGAN2.apply_pl_reg:
             wandb.log({"pl_reg_loss": self.pl_reg_loss.item()}, step=self.wandb_step)
->>>>>>> 5883d8ed
-
-        # log ada stats
-        if self.AUG.apply_ada:
-            ada_dict = {
-                "ada_p": self.ada_p,
-                "dis_sign_real": self.ada_heuristic,
-            }
-            wandb.log(ada_dict, step=self.wandb_step)
-
-<<<<<<< HEAD
-                ###############################################
-                if self.MODEL.d_cond_mtd == "AC":
-                    feat_norms, probs, w_grads = misc.compute_gradient(fx=real_dict["h"].detach().cpu(),
-                                                                       logits=real_dict["cls_output"],
-                                                                       label=real_dict["label"].detach().cpu(),
-                                                                       num_classes=self.DATA.num_classes*2 if self.MODEL.aux_cls_type=="ADC"  else self.DATA.num_classes)
-
-                    mean_feat_norms, mean_probs, mean_w_grads = feat_norms.mean(), probs.mean(), w_grads.mean()
-                    std_feat_norms, std_probs, std_w_grads = feat_norms.std(), probs.std(), w_grads.std()
-
-                    wandb.log({"mean_feat_norms": mean_feat_norms,
-                               "mean_probs": mean_probs,
-                               "mean_w_grads": mean_w_grads,
-                               "std_feat_norms": std_feat_norms,
-                               "std_probs": std_probs,
-                               "std_w_grads": std_w_grads}, step=self.wandb_step)
-                ###############################################
-
+                    
         if (not self.AUG.apply_ada and current_step % 4 == 0) or (self.AUG.apply_ada and current_step % self.AUG.ada_interval == 0):
             self.dis_sign_real.mul_(0)
             self.dis_sign_fake.mul_(0)
             self.dis_logit_real.mul_(0)
             self.dis_logit_fake.mul_(0)
 
-        return current_step + 1
-=======
-        if self.LOSS.apply_r1_reg:
-            wandb.log({"r1_reg_loss": self.r1_penalty.item()}, step=self.wandb_step)
-
         # calculate the spectral norms of all weights in the generator for monitoring purpose
         if self.MODEL.apply_g_sn:
             gen_sigmas = misc.calculate_all_sn(self.Gen, prefix="Gen")
@@ -692,7 +618,6 @@
         if self.MODEL.apply_d_sn:
             dis_sigmas = misc.calculate_all_sn(self.Dis, prefix="Dis")
             wandb.log(dis_sigmas, step=self.wandb_step)
->>>>>>> 5883d8ed
 
     # -----------------------------------------------------------------------------
     # visualize fake images for monitoring purpose.
