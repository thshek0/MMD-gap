--- conflicted
+++ resolved
@@ -144,37 +144,10 @@
                                                               m_p=self.LOSS.m_p,
                                                               master_rank="cuda",
                                                               DDP=self.DDP)
-<<<<<<< HEAD
         else: pass
 
         if self.MODEL.aux_cls_type == "TAC":
             self.cond_loss_mi = copy.deepcopy(self.cond_loss)
-=======
-            if self.MODEL.aux_cls_type == "TAC":
-                self.cond_loss_mi = losses.MiData2DataCrossEntropyLoss(num_classes=num_classes,
-                                                                       temperature=self.LOSS.temperature,
-                                                                       m_p=self.LOSS.m_p,
-                                                                       master_rank="cuda",
-                                                                       DDP=self.DDP)
-        else:
-            pass
-
-        if self.DATA.name == "CIFAR10":
-            self.num_eval = {"train": 50000, "test": 10000}
-        elif self.DATA.name == "CIFAR100":
-            self.num_eval = {"train": 50000, "test": 10000}
-        elif self.DATA.name == "Tiny_ImageNet":
-            self.num_eval = {"train": 50000, "valid": 10000}
-        elif self.DATA.name == "ImageNet":
-            self.num_eval = {"train": 50000, "valid": 50000}
-        else:
-            self.num_eval = {}
-            if self.train_dataloader is not None:
-                self.num_eval["train"] = len(self.train_dataloader.dataset)
-            elif self.eval_dataloader is not None:
-                self.num_eval["test"] = len(self.eval_dataloader.dataset)
-                self.num_eval["valid"] = len(self.eval_dataloader.dataset)
->>>>>>> 543b6a98
 
         self.gen_ctlr = misc.GeneratorController(generator=self.Gen_ema if self.MODEL.apply_g_ema else self.Gen,
                                                  generator_mapping=self.Gen_ema_mapping,
@@ -968,11 +941,7 @@
             "aa_p": self.aa_p,
             "best_step": self.best_step,
             "best_fid": self.best_fid,
-<<<<<<< HEAD
             "best_fid_ckpt": self.RUN.ckpt_dir,
-=======
-            "best_fid_ckpt": self.RUN.ckpt_dir
->>>>>>> 543b6a98
         }
 
         if self.Gen_ema is not None:
@@ -1032,12 +1001,7 @@
     # -----------------------------------------------------------------------------
     def save_fake_images(self, num_images):
         if self.global_rank == 0:
-<<<<<<< HEAD
             self.logger.info("save {num_images} generated images in png format.".format(num_images=self.num_eval[self.RUN.ref_dataset]))
-=======
-            self.logger.info("save {num_images} generated images in png format.".format(
-                num_images=num_images))
->>>>>>> 543b6a98
         if self.gen_ctlr.standing_statistics:
             self.gen_ctlr.std_stat_counter += 1
 
