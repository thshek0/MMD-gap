# PyTorch StudioGAN: https://github.com/POSTECH-CVLab/PyTorch-StudioGAN
# The MIT License (MIT)
# See license file or visit https://github.com/POSTECH-CVLab/PyTorch-StudioGAN for details

# src/worker.py

from os.path import join
import sys
import glob
import random
import string
import pickle
import copy

from torch.nn import DataParallel
from torch.nn.parallel import DistributedDataParallel
from torchvision import transforms
from PIL import Image
from tqdm import tqdm
from scipy import ndimage
from utils.style_ops import conv2d_gradfix
from utils.style_ops import upfirdn2d
from sklearn.manifold import TSNE
from datetime import datetime
import torch
import torchvision
import torch.nn as nn
import torch.distributed as dist
import torch.nn.functional as F
import numpy as np

import metrics.features as features
import metrics.ins as ins
import metrics.fid as fid
import metrics.prdc as prdc
import metrics.resnet as resnet
import utils.ckpt as ckpt
import utils.sample as sample
import utils.misc as misc
import utils.losses as losses
import utils.sefa as sefa
import utils.ops as ops
import utils.resize as resize
import utils.apa_aug as apa_aug
import wandb

SAVE_FORMAT = "step={step:0>3}-Inception_mean={Inception_mean:<.4}-Inception_std={Inception_std:<.4}-FID={FID:<.5}.pth"

LOG_FORMAT = ("Step: {step:>6} "
              "Progress: {progress:<.1%} "
              "Elapsed: {elapsed} "
              "Gen_loss: {gen_loss:<.4} "
              "Dis_loss: {dis_loss:<.4} "
              "Cls_loss: {cls_loss:<.4} "
              "Topk: {topk:>4} "
              "aa_p: {aa_p:<.4} ")


class WORKER(object):
    def __init__(self, cfgs, run_name, Gen, Gen_mapping, Gen_synthesis, Dis, Gen_ema, Gen_ema_mapping, Gen_ema_synthesis,
                 ema, eval_model, train_dataloader, eval_dataloader, global_rank, local_rank, mu, sigma, real_feats, logger,
                 aa_p, best_step, best_fid, best_ckpt_path, lecam_emas, num_eval, loss_list_dict, metric_dict_during_train):
        self.cfgs = cfgs
        self.run_name = run_name
        self.Gen = Gen
        self.Gen_mapping = Gen_mapping
        self.Gen_synthesis = Gen_synthesis
        self.Dis = Dis
        self.Gen_ema = Gen_ema
        self.Gen_ema_mapping = Gen_ema_mapping
        self.Gen_ema_synthesis = Gen_ema_synthesis
        self.ema = ema
        self.eval_model = eval_model
        self.train_dataloader = train_dataloader
        self.eval_dataloader = eval_dataloader
        self.global_rank = global_rank
        self.local_rank = local_rank
        self.mu = mu
        self.sigma = sigma
        self.real_feats = real_feats
        self.logger = logger
        self.aa_p = aa_p
        self.best_step = best_step
        self.best_fid = best_fid
        self.best_ckpt_path = best_ckpt_path
        self.lecam_emas = lecam_emas
        self.num_eval = num_eval
        self.loss_list_dict = loss_list_dict
        self.metric_dict_during_train = metric_dict_during_train
        self.metric_dict_during_final_eval = {}

        self.cfgs.define_augments(local_rank)
        self.cfgs.define_losses()
        self.DATA = cfgs.DATA
        self.MODEL = cfgs.MODEL
        self.LOSS = cfgs.LOSS
        self.STYLEGAN = cfgs.STYLEGAN
        self.OPTIMIZATION = cfgs.OPTIMIZATION
        self.PRE = cfgs.PRE
        self.AUG = cfgs.AUG
        self.RUN = cfgs.RUN
        self.MISC = cfgs.MISC
        self.is_stylegan = cfgs.MODEL.backbone in ["stylegan2", "stylegan3"]
        self.effective_batch_size = self.OPTIMIZATION.batch_size * self.OPTIMIZATION.acml_steps
        self.blur_init_sigma = self.STYLEGAN.blur_init_sigma
        self.blur_fade_kimg = self.effective_batch_size * 200/32
        self.DDP = self.RUN.distributed_data_parallel
        self.adc_fake = False

        num_classes = self.DATA.num_classes

        self.sampler = misc.define_sampler(self.DATA.name, self.MODEL.d_cond_mtd,
                                            self.OPTIMIZATION.batch_size, self.DATA.num_classes)

        self.pl_reg = losses.PathLengthRegularizer(device=local_rank, pl_weight=cfgs.STYLEGAN.pl_weight, pl_no_weight_grad=(cfgs.MODEL.backbone == "stylegan2"))
        self.l2_loss = torch.nn.MSELoss()
        self.ce_loss = torch.nn.CrossEntropyLoss()
        self.fm_loss = losses.feature_matching_loss
        self.lecam_ema = ops.LeCamEMA()
        if self.lecam_emas is not None:
            self.lecam_ema.__dict__ = self.lecam_emas
        self.lecam_ema.decay, self.lecam_ema.start_itr = self.LOSS.lecam_ema_decay, self.LOSS.lecam_ema_start_iter
        if self.LOSS.adv_loss == "MH":
            self.lossy = torch.LongTensor(self.OPTIMIZATION.batch_size).to(self.local_rank)
            self.lossy.data.fill_(self.DATA.num_classes)

        if self.AUG.apply_ada + self.AUG.apply_apa:
            if self.AUG.apply_ada: self.AUG.series_augment.p.copy_(torch.as_tensor(self.aa_p))
            self.aa_interval = self.AUG.ada_interval if self.AUG.ada_interval != "N/A" else self.AUG.apa_interval
            self.aa_target = self.AUG.ada_target if self.AUG.ada_target != "N/A" else self.AUG.apa_target
            self.aa_kimg = self.AUG.ada_kimg if self.AUG.ada_kimg != "N/A" else self.AUG.apa_kimg
            self.dis_sign_real, self.dis_sign_fake = torch.zeros(2, device=self.local_rank), torch.zeros(2, device=self.local_rank)
            self.dis_logit_real, self.dis_logit_fake = torch.zeros(2, device=self.local_rank), torch.zeros(2, device=self.local_rank)
            self.dis_sign_real_log, self.dis_sign_fake_log = torch.zeros(2, device=self.local_rank), torch.zeros(2, device=self.local_rank)
            self.dis_logit_real_log, self.dis_logit_fake_log = torch.zeros(2, device=self.local_rank), torch.zeros(2, device=self.local_rank)

        if self.MODEL.aux_cls_type == "ADC":
            num_classes = num_classes*2
            self.adc_fake = True

        if self.MODEL.d_cond_mtd == "AC":
            self.cond_loss = self.ce_loss
        elif self.MODEL.d_cond_mtd == "2C":
            self.cond_loss = losses.ConditionalContrastiveLoss(num_classes=num_classes,
                                                               temperature=self.LOSS.temperature,
                                                               master_rank="cuda",
                                                               DDP=self.DDP)
        elif self.MODEL.d_cond_mtd == "D2DCE":
            self.cond_loss = losses.Data2DataCrossEntropyLoss(num_classes=num_classes,
                                                              temperature=self.LOSS.temperature,
                                                              m_p=self.LOSS.m_p,
                                                              master_rank="cuda",
                                                              DDP=self.DDP)
<<<<<<< HEAD
        else: pass

        if self.MODEL.aux_cls_type == "TAC":
            self.cond_loss_mi = copy.deepcopy(self.cond_loss)
=======
            if self.MODEL.aux_cls_type == "TAC":
                self.cond_loss_mi = losses.MiData2DataCrossEntropyLoss(num_classes=num_classes,
                                                                       temperature=self.LOSS.temperature,
                                                                       m_p=self.LOSS.m_p,
                                                                       master_rank="cuda",
                                                                       DDP=self.DDP)
        else:
            pass

        if self.DATA.name in ["CIFAR10", "CIFAR100"]:
            self.num_eval = {"train": 50000, "test": 10000}
        elif self.DATA.name == ["Tiny_ImageNet"]:
            self.num_eval = {"train": 50000, "valid": 10000}
        elif self.DATA.name ==  "ImageNet":
            self.num_eval = {"train": 50000, "valid": 50000}
        else:
            self.num_eval = {}
            if self.eval_dataloader is not None:
                self.num_eval["train"] = len(self.eval_dataloader.dataset)
                self.num_eval["test"] = len(self.eval_dataloader.dataset)
                self.num_eval["valid"] = len(self.eval_dataloader.dataset)
>>>>>>> e2f7bc48

        self.gen_ctlr = misc.GeneratorController(generator=self.Gen_ema if self.MODEL.apply_g_ema else self.Gen,
                                                 generator_mapping=self.Gen_ema_mapping,
                                                 generator_synthesis=self.Gen_ema_synthesis,
                                                 batch_statistics=self.RUN.batch_statistics,
                                                 standing_statistics=False,
                                                 standing_max_batch="N/A",
                                                 standing_step="N/A",
                                                 cfgs=self.cfgs,
                                                 device=self.local_rank,
                                                 global_rank=self.global_rank,
                                                 logger=self.logger,
                                                 std_stat_counter=0)

        if self.DDP:
            self.group = dist.new_group([n for n in range(self.OPTIMIZATION.world_size)])

        if self.RUN.mixed_precision and not self.is_stylegan:
            self.scaler = torch.cuda.amp.GradScaler()

        if self.global_rank == 0:
            resume = False if self.RUN.freezeD > -1 else True
            wandb.init(project=self.RUN.project,
                       entity=self.RUN.entity,
                       name=self.run_name,
                       dir=self.RUN.save_dir,
                       resume=self.best_step > 0 and resume)

        self.start_time = datetime.now()

    def prepare_train_iter(self, epoch_counter):
        self.epoch_counter = epoch_counter
        if self.DDP:
            self.train_dataloader.sampler.set_epoch(self.epoch_counter)
        self.train_iter = iter(self.train_dataloader)

    def sample_data_basket(self):
        try:
            real_image_basket, real_label_basket = next(self.train_iter)
        except StopIteration:
            self.epoch_counter += 1
            if self.RUN.train and self.DDP:
                self.train_dataloader.sampler.set_epoch(self.epoch_counter)
            else:
                pass
            self.train_iter = iter(self.train_dataloader)
            real_image_basket, real_label_basket = next(self.train_iter)

        real_image_basket = torch.split(real_image_basket, self.OPTIMIZATION.batch_size)
        real_label_basket = torch.split(real_label_basket, self.OPTIMIZATION.batch_size)
        return real_image_basket, real_label_basket

    # -----------------------------------------------------------------------------
    # train Discriminator
    # -----------------------------------------------------------------------------
    def train_discriminator(self, current_step):
        batch_counter = 0
        # make GAN be trainable before starting training
        misc.make_GAN_trainable(self.Gen, self.Gen_ema, self.Dis)
        # toggle gradients of the generator and discriminator
        misc.toggle_grad(model=self.Gen, grad=False, num_freeze_layers=-1, is_stylegan=self.is_stylegan)
        misc.toggle_grad(model=self.Dis, grad=True, num_freeze_layers=self.RUN.freezeD, is_stylegan=self.is_stylegan)
        if self.MODEL.info_type in ["discrete", "both"]:
            misc.toggle_grad(getattr(misc.peel_model(self.Dis), self.MISC.info_params[0]), grad=False, num_freeze_layers=-1, is_stylegan=False)
        if self.MODEL.info_type in ["continuous", "both"]:
            misc.toggle_grad(getattr(misc.peel_model(self.Dis), self.MISC.info_params[1]), grad=False, num_freeze_layers=-1, is_stylegan=False)
            misc.toggle_grad(getattr(misc.peel_model(self.Dis), self.MISC.info_params[2]), grad=False, num_freeze_layers=-1, is_stylegan=False)
        if self.DDP*self.RUN.mixed_precision*self.RUN.synchronized_bn == 0: self.Gen.apply(misc.untrack_bn_statistics)
        # sample real images and labels from the true data distribution
        real_image_basket, real_label_basket = self.sample_data_basket()
        for step_index in range(self.OPTIMIZATION.d_updates_per_step):
            self.OPTIMIZATION.d_optimizer.zero_grad()
            for acml_index in range(self.OPTIMIZATION.acml_steps):
                with torch.cuda.amp.autocast() if self.RUN.mixed_precision and not self.is_stylegan else misc.dummy_context_mgr() as mpc:
                    # load real images and labels onto the GPU memory
                    real_images = real_image_basket[batch_counter].to(self.local_rank, non_blocking=True)
                    real_labels = real_label_basket[batch_counter].to(self.local_rank, non_blocking=True)
                    # sample fake images and labels from p(G(z), y)
                    fake_images, fake_labels, fake_images_eps, trsp_cost, ws, _, _ = sample.generate_images(
                        z_prior=self.MODEL.z_prior,
                        truncation_factor=-1.0,
                        batch_size=self.OPTIMIZATION.batch_size,
                        z_dim=self.MODEL.z_dim,
                        num_classes=self.DATA.num_classes,
                        y_sampler="totally_random",
                        radius=self.LOSS.radius,
                        generator=self.Gen,
                        discriminator=self.Dis,
                        is_train=True,
                        LOSS=self.LOSS,
                        RUN=self.RUN,
                        MODEL=self.MODEL,
                        device=self.local_rank,
                        generator_mapping=self.Gen_mapping,
                        generator_synthesis=self.Gen_synthesis,
                        is_stylegan=self.is_stylegan,
                        style_mixing_p=self.cfgs.STYLEGAN.style_mixing_p,
                        stylegan_update_emas=True,
                        cal_trsp_cost=True if self.LOSS.apply_lo else False)

                    # if LOSS.apply_r1_reg is True,
                    # let real images require gradient calculation to compute \derv_{x}Dis(x)
                    if self.LOSS.apply_r1_reg and not self.is_stylegan:
                        real_images.requires_grad_(True)

                    # blur images for stylegan3-r
                    if self.MODEL.backbone == "stylegan3" and self.STYLEGAN.stylegan3_cfg == "stylegan3-r" and self.blur_init_sigma != "N/A":
                        blur_sigma = max(1 - (self.effective_batch_size * current_step) / (self.blur_fade_kimg * 1e3), 0) * self.blur_init_sigma
                        blur_size = np.floor(blur_sigma * 3)
                        if blur_size > 0:
                            f = torch.arange(-blur_size, blur_size + 1, device=real_images.device).div(blur_sigma).square().neg().exp2()
                            real_images = upfirdn2d.filter2d(real_images, f / f.sum())
                            fake_images = upfirdn2d.filter2d(fake_images, f / f.sum())

                    # shuffle real and fake images (APA)
                    if self.AUG.apply_apa:
                        real_images = apa_aug.apply_apa_aug(real_images, fake_images.detach(), self.aa_p, self.local_rank)

                    # apply differentiable augmentations if "apply_diffaug" or "apply_ada" is True
                    real_images_ = self.AUG.series_augment(real_images)
                    fake_images_ = self.AUG.series_augment(fake_images)

                    # calculate adv_output, embed, proxy, and cls_output using the discriminator
                    real_dict = self.Dis(real_images_, real_labels)
                    fake_dict = self.Dis(fake_images_, fake_labels, adc_fake=self.adc_fake)

                    # accumulate discriminator output informations for logging
                    if self.AUG.apply_ada or self.AUG.apply_apa:
                        self.dis_sign_real += torch.tensor((real_dict["adv_output"].sign().sum().item(),
                                                            self.OPTIMIZATION.batch_size),
                                                        device=self.local_rank)
                        self.dis_sign_fake += torch.tensor((fake_dict["adv_output"].sign().sum().item(),
                                                            self.OPTIMIZATION.batch_size),
                                                        device=self.local_rank)
                        self.dis_logit_real += torch.tensor((real_dict["adv_output"].sum().item(),
                                                            self.OPTIMIZATION.batch_size),
                                                            device=self.local_rank)
                        self.dis_logit_fake += torch.tensor((fake_dict["adv_output"].sum().item(),
                                                            self.OPTIMIZATION.batch_size),
                                                            device=self.local_rank)

                    # calculate adversarial loss defined by "LOSS.adv_loss"
                    if self.LOSS.adv_loss == "MH":
                        dis_acml_loss = self.LOSS.d_loss(DDP=self.DDP, **real_dict)
                        dis_acml_loss += self.LOSS.d_loss(fake_dict["adv_output"], self.lossy, DDP=self.DDP)
                    else:
                        dis_acml_loss = self.LOSS.d_loss(real_dict["adv_output"], fake_dict["adv_output"], DDP=self.DDP)

                    # calculate class conditioning loss defined by "MODEL.d_cond_mtd"
                    if self.MODEL.d_cond_mtd in self.MISC.classifier_based_GAN:
                        real_cond_loss = self.cond_loss(**real_dict)
                        dis_acml_loss += self.LOSS.cond_lambda * real_cond_loss
                        if self.MODEL.aux_cls_type == "TAC":
                            tac_dis_loss = self.cond_loss_mi(**fake_dict)
                            dis_acml_loss += self.LOSS.tac_dis_lambda * tac_dis_loss
                        elif self.MODEL.aux_cls_type == "ADC":
                            fake_cond_loss = self.cond_loss(**fake_dict)
                            dis_acml_loss += self.LOSS.cond_lambda * fake_cond_loss
                        else:
                            pass
                    else:
                        real_cond_loss = "N/A"

                    # add transport cost for latent optimization training
                    if self.LOSS.apply_lo:
                        dis_acml_loss += self.LOSS.lo_lambda * trsp_cost

                    # if LOSS.apply_cr is True, force the adv. and cls. logits to be the same
                    if self.LOSS.apply_cr:
                        real_prl_images = self.AUG.parallel_augment(real_images)
                        real_prl_dict = self.Dis(real_prl_images, real_labels)
                        real_consist_loss = self.l2_loss(real_dict["adv_output"], real_prl_dict["adv_output"])
                        if self.MODEL.d_cond_mtd == "AC":
                            real_consist_loss += self.l2_loss(real_dict["cls_output"], real_prl_dict["cls_output"])
                        elif self.MODEL.d_cond_mtd in ["2C", "D2DCE"]:
                            real_consist_loss += self.l2_loss(real_dict["embed"], real_prl_dict["embed"])
                        else:
                            pass
                        dis_acml_loss += self.LOSS.cr_lambda * real_consist_loss

                    # if LOSS.apply_bcr is True, apply balanced consistency regularization proposed in ICRGAN
                    if self.LOSS.apply_bcr:
                        real_prl_images = self.AUG.parallel_augment(real_images)
                        fake_prl_images = self.AUG.parallel_augment(fake_images)
                        real_prl_dict = self.Dis(real_prl_images, real_labels)
                        fake_prl_dict = self.Dis(fake_prl_images, fake_labels, adc_fake=self.adc_fake)
                        real_bcr_loss = self.l2_loss(real_dict["adv_output"], real_prl_dict["adv_output"])
                        fake_bcr_loss = self.l2_loss(fake_dict["adv_output"], fake_prl_dict["adv_output"])
                        if self.MODEL.d_cond_mtd == "AC":
                            real_bcr_loss += self.l2_loss(real_dict["cls_output"], real_prl_dict["cls_output"])
                            fake_bcr_loss += self.l2_loss(fake_dict["cls_output"], fake_prl_dict["cls_output"])
                        elif self.MODEL.d_cond_mtd in ["2C", "D2DCE"]:
                            real_bcr_loss += self.l2_loss(real_dict["embed"], real_prl_dict["embed"])
                            fake_bcr_loss += self.l2_loss(fake_dict["embed"], fake_prl_dict["embed"])
                        else:
                            pass
                        dis_acml_loss += self.LOSS.real_lambda * real_bcr_loss + self.LOSS.fake_lambda * fake_bcr_loss

                    # if LOSS.apply_zcr is True, apply latent consistency regularization proposed in ICRGAN
                    if self.LOSS.apply_zcr:
                        fake_eps_dict = self.Dis(fake_images_eps, fake_labels, adc_fake=self.adc_fake)
                        fake_zcr_loss = self.l2_loss(fake_dict["adv_output"], fake_eps_dict["adv_output"])
                        if self.MODEL.d_cond_mtd == "AC":
                            fake_zcr_loss += self.l2_loss(fake_dict["cls_output"], fake_eps_dict["cls_output"])
                        elif self.MODEL.d_cond_mtd in ["2C", "D2DCE"]:
                            fake_zcr_loss += self.l2_loss(fake_dict["embed"], fake_eps_dict["embed"])
                        else:
                            pass
                        dis_acml_loss += self.LOSS.d_lambda * fake_zcr_loss

                    # apply gradient penalty regularization to train wasserstein GAN
                    if self.LOSS.apply_gp:
                        gp_loss = losses.cal_grad_penalty(real_images=real_images,
                                                          real_labels=real_labels,
                                                          fake_images=fake_images,
                                                          discriminator=self.Dis,
                                                          device=self.local_rank)
                        dis_acml_loss += self.LOSS.gp_lambda * gp_loss

                    # apply deep regret analysis regularization to train wasserstein GAN
                    if self.LOSS.apply_dra:
                        dra_loss = losses.cal_dra_penalty(real_images=real_images,
                                                          real_labels=real_labels,
                                                          discriminator=self.Dis,
                                                          device=self.local_rank)
                        dis_acml_loss += self.LOSS.dra_lambda * dra_loss

                    # apply max gradient penalty regularization to train Lipschitz GAN
                    if self.LOSS.apply_maxgp:
                        maxgp_loss = losses.cal_maxgrad_penalty(real_images=real_images,
                                                                real_labels=real_labels,
                                                                fake_images=fake_images,
                                                                discriminator=self.Dis,
                                                                device=self.local_rank)
                        dis_acml_loss += self.LOSS.maxgp_lambda * maxgp_loss

                    # apply LeCam reg. for data-efficient training if self.LOSS.apply_lecam is set to True
                    if self.LOSS.apply_lecam:
                        if self.DDP:
                            real_adv_output = torch.cat(losses.GatherLayer.apply(real_dict["adv_output"]), dim=0)
                            fake_adv_output = torch.cat(losses.GatherLayer.apply(fake_dict["adv_output"]), dim=0)
                        else:
                            real_adv_output, fake_adv_output = real_dict["adv_output"], fake_dict["adv_output"]
                        self.lecam_ema.update(torch.mean(real_adv_output).item(), "D_real", current_step)
                        self.lecam_ema.update(torch.mean(fake_adv_output).item(), "D_fake", current_step)
                        if current_step > self.LOSS.lecam_ema_start_iter:
                            lecam_loss = losses.lecam_reg(real_adv_output, fake_adv_output, self.lecam_ema)
                        else:
                            lecam_loss = torch.tensor(0., device=self.local_rank)
                        dis_acml_loss += self.LOSS.lecam_lambda*lecam_loss

                    # apply r1_reg inside of training loop
                    if self.LOSS.apply_r1_reg and not self.is_stylegan:
                        self.r1_penalty = losses.cal_r1_reg(adv_output=real_dict["adv_output"], images=real_images, device=self.local_rank)
                        dis_acml_loss += self.LOSS.r1_lambda*self.r1_penalty
                    elif self.LOSS.apply_r1_reg and self.LOSS.r1_place == "inside_loop" and \
                        (self.OPTIMIZATION.d_updates_per_step*current_step + step_index) % self.STYLEGAN.d_reg_interval == 0:
                        real_images.requires_grad_(True)
                        real_dict = self.Dis(self.AUG.series_augment(real_images), real_labels)
                        self.r1_penalty = losses.stylegan_cal_r1_reg(adv_output=real_dict["adv_output"],
                                                                     images=real_images)
                        dis_acml_loss += self.STYLEGAN.d_reg_interval*self.LOSS.r1_lambda*self.r1_penalty
                        if self.AUG.apply_ada or self.AUG.apply_apa:
                            self.dis_sign_real += torch.tensor((real_dict["adv_output"].sign().sum().item(),
                                                                self.OPTIMIZATION.batch_size),
                                                            device=self.local_rank)
                            self.dis_logit_real += torch.tensor((real_dict["adv_output"].sum().item(),
                                                                self.OPTIMIZATION.batch_size),
                                                                device=self.local_rank)

                    # adjust gradients for applying gradient accumluation trick
                    dis_acml_loss = dis_acml_loss / self.OPTIMIZATION.acml_steps
                    batch_counter += 1

                # accumulate gradients of the discriminator
                if self.RUN.mixed_precision and not self.is_stylegan:
                    self.scaler.scale(dis_acml_loss).backward()
                else:
                    dis_acml_loss.backward()

            # update the discriminator using the pre-defined optimizer
            if self.RUN.mixed_precision and not self.is_stylegan:
                self.scaler.step(self.OPTIMIZATION.d_optimizer)
                self.scaler.update()
            else:
                self.OPTIMIZATION.d_optimizer.step()

            # apply r1_reg outside of training loop
            if self.LOSS.apply_r1_reg and self.LOSS.r1_place == "outside_loop" and \
             (self.OPTIMIZATION.d_updates_per_step*current_step + step_index) % self.STYLEGAN.d_reg_interval == 0:
                self.OPTIMIZATION.d_optimizer.zero_grad()
                for acml_index in range(self.OPTIMIZATION.acml_steps):
                    real_images = real_image_basket[batch_counter - acml_index - 1].to(self.local_rank, non_blocking=True)
                    real_labels = real_label_basket[batch_counter - acml_index - 1].to(self.local_rank, non_blocking=True)
                    # blur images for stylegan3-r
                    if self.MODEL.backbone == "stylegan3" and self.STYLEGAN.stylegan3_cfg == "stylegan3-r" and self.blur_init_sigma != "N/A":
                        blur_sigma = max(1 - (self.effective_batch_size * current_step) / (self.blur_fade_kimg * 1e3), 0) * self.blur_init_sigma
                        blur_size = np.floor(blur_sigma * 3)
                        if blur_size > 0:
                            f = torch.arange(-blur_size, blur_size + 1, device=real_images.device).div(blur_sigma).square().neg().exp2()
                            real_images = upfirdn2d.filter2d(real_images, f / f.sum())
                    if self.AUG.apply_apa:
                        real_images = apa_aug.apply_apa_aug(real_images, fake_images.detach(), self.aa_p, self.local_rank)
                    real_images.requires_grad_(True)
                    real_dict = self.Dis(self.AUG.series_augment(real_images), real_labels)
                    self.r1_penalty = losses.stylegan_cal_r1_reg(adv_output=real_dict["adv_output"], images=real_images) + \
                        misc.enable_allreduce(real_dict)
                    self.r1_penalty *= self.STYLEGAN.d_reg_interval*self.LOSS.r1_lambda/self.OPTIMIZATION.acml_steps
                    self.r1_penalty.backward()

                    if self.AUG.apply_ada or self.AUG.apply_apa:
                        self.dis_sign_real += torch.tensor((real_dict["adv_output"].sign().sum().item(),
                                                            self.OPTIMIZATION.batch_size),
                                                        device=self.local_rank)
                        self.dis_logit_real += torch.tensor((real_dict["adv_output"].sum().item(),
                                                            self.OPTIMIZATION.batch_size),
                                                            device=self.local_rank)
                self.OPTIMIZATION.d_optimizer.step()

            # apply ada heuristics
            if (self.AUG.apply_ada or self.AUG.apply_apa) and self.aa_target is not None and current_step % self.aa_interval == 0:
                if self.DDP: dist.all_reduce(self.dis_sign_real, op=dist.ReduceOp.SUM, group=self.group)
                heuristic = (self.dis_sign_real[0] / self.dis_sign_real[1]).item()
                adjust = np.sign(heuristic - self.aa_target) * (self.dis_sign_real[1].item()) / (self.aa_kimg * 1000)
                self.aa_p = min(torch.as_tensor(1.), max(self.aa_p + adjust, torch.as_tensor(0.)))
                if self.AUG.apply_ada: self.AUG.series_augment.p.copy_(torch.as_tensor(self.aa_p))
                self.dis_sign_real_log.copy_(self.dis_sign_real), self.dis_sign_fake_log.copy_(self.dis_sign_fake)
                self.dis_logit_real_log.copy_(self.dis_logit_real), self.dis_logit_fake_log.copy_(self.dis_logit_fake)
                self.dis_sign_real.mul_(0), self.dis_sign_fake.mul_(0)
                self.dis_logit_real.mul_(0), self.dis_logit_fake.mul_(0)

            # clip weights to restrict the discriminator to satisfy 1-Lipschitz constraint
            if self.LOSS.apply_wc:
                for p in self.Dis.parameters():
                    p.data.clamp_(-self.LOSS.wc_bound, self.LOSS.wc_bound)

        # empty cache to discard used memory
        if self.RUN.empty_cache:
            torch.cuda.empty_cache()
        return real_cond_loss, dis_acml_loss

    # -----------------------------------------------------------------------------
    # train Generator
    # -----------------------------------------------------------------------------
    def train_generator(self, current_step):
        # make GAN be trainable before starting training
        misc.make_GAN_trainable(self.Gen, self.Gen_ema, self.Dis)
        # toggle gradients of the generator and discriminator
        misc.toggle_grad(model=self.Dis, grad=False, num_freeze_layers=-1, is_stylegan=self.is_stylegan)
        misc.toggle_grad(model=self.Gen, grad=True, num_freeze_layers=-1, is_stylegan=self.is_stylegan)
        if self.MODEL.info_type in ["discrete", "both"]:
            misc.toggle_grad(getattr(misc.peel_model(self.Dis), self.MISC.info_params[0]), grad=True, num_freeze_layers=-1, is_stylegan=False)
        if self.MODEL.info_type in ["continuous", "both"]:
            misc.toggle_grad(getattr(misc.peel_model(self.Dis), self.MISC.info_params[1]), grad=True, num_freeze_layers=-1, is_stylegan=False)
            misc.toggle_grad(getattr(misc.peel_model(self.Dis), self.MISC.info_params[2]), grad=True, num_freeze_layers=-1, is_stylegan=False)
        self.Gen.apply(misc.track_bn_statistics)
        for step_index in range(self.OPTIMIZATION.g_updates_per_step):
            self.OPTIMIZATION.g_optimizer.zero_grad()
            for acml_step in range(self.OPTIMIZATION.acml_steps):
                with torch.cuda.amp.autocast() if self.RUN.mixed_precision and not self.is_stylegan else misc.dummy_context_mgr() as mpc:
                    # sample fake images and labels from p(G(z), y)
                    fake_images, fake_labels, fake_images_eps, trsp_cost, ws, info_discrete_c, info_conti_c = sample.generate_images(
                        z_prior=self.MODEL.z_prior,
                        truncation_factor=-1.0,
                        batch_size=self.OPTIMIZATION.batch_size,
                        z_dim=self.MODEL.z_dim,
                        num_classes=self.DATA.num_classes,
                        y_sampler="totally_random",
                        radius=self.LOSS.radius,
                        generator=self.Gen,
                        discriminator=self.Dis,
                        is_train=True,
                        LOSS=self.LOSS,
                        RUN=self.RUN,
                        MODEL=self.MODEL,
                        device=self.local_rank,
                        generator_mapping=self.Gen_mapping,
                        generator_synthesis=self.Gen_synthesis,
                        is_stylegan=self.is_stylegan,
                        style_mixing_p=self.cfgs.STYLEGAN.style_mixing_p,
                        stylegan_update_emas=False,
                        cal_trsp_cost=True if self.LOSS.apply_lo else False)

                    # blur images for stylegan3-r
                    if self.MODEL.backbone == "stylegan3" and self.STYLEGAN.stylegan3_cfg == "stylegan3-r" and self.blur_init_sigma != "N/A":
                        blur_sigma = max(1 - (self.effective_batch_size * current_step) / (self.blur_fade_kimg * 1e3), 0) * self.blur_init_sigma
                        blur_size = np.floor(blur_sigma * 3)
                        if blur_size > 0:
                            f = torch.arange(-blur_size, blur_size + 1, device=fake_images.device).div(blur_sigma).square().neg().exp2()
                            fake_images = upfirdn2d.filter2d(fake_images, f / f.sum())

                    # apply differentiable augmentations if "apply_diffaug" is True
                    fake_images_ = self.AUG.series_augment(fake_images)

                    # calculate adv_output, embed, proxy, and cls_output using the discriminator
                    fake_dict = self.Dis(fake_images_, fake_labels)

                    # accumulate discriminator output informations for logging
                    if self.AUG.apply_ada or self.AUG.apply_apa:
                        self.dis_sign_fake += torch.tensor((fake_dict["adv_output"].sign().sum().item(),
                                                            self.OPTIMIZATION.batch_size),
                                                        device=self.local_rank)
                        self.dis_logit_fake += torch.tensor((fake_dict["adv_output"].sum().item(),
                                                            self.OPTIMIZATION.batch_size),
                                                            device=self.local_rank)

                    # apply top k sampling for discarding bottom 1-k samples which are 'in-between modes'
                    if self.LOSS.apply_topk:
                        fake_dict["adv_output"] = torch.topk(fake_dict["adv_output"], int(self.topk)).values

                    # calculate adversarial loss defined by "LOSS.adv_loss"
                    if self.LOSS.adv_loss == "MH":
                        gen_acml_loss = self.LOSS.mh_lambda * self.LOSS.g_loss(DDP=self.DDP, **fake_dict, )
                    else:
                        gen_acml_loss = self.LOSS.g_loss(fake_dict["adv_output"], DDP=self.DDP)

                    # calculate class conditioning loss defined by "MODEL.d_cond_mtd"
                    if self.MODEL.d_cond_mtd in self.MISC.classifier_based_GAN:
                        fake_cond_loss = self.cond_loss(**fake_dict)
                        gen_acml_loss += self.LOSS.cond_lambda * fake_cond_loss
                        if self.MODEL.aux_cls_type == "TAC":
                            tac_gen_loss = -self.cond_loss_mi(**fake_dict)
                            gen_acml_loss += self.LOSS.tac_gen_lambda * tac_gen_loss
                        elif self.MODEL.aux_cls_type == "ADC":
                            adc_fake_dict = self.Dis(fake_images_, fake_labels, adc_fake=self.adc_fake)
                            adc_fake_cond_loss = -self.cond_loss(**adc_fake_dict)
                            gen_acml_loss += self.LOSS.cond_lambda * adc_fake_cond_loss
                        pass

                    # apply feature matching regularization to stabilize adversarial dynamics
                    if self.LOSS.apply_fm:
                        real_image_basket, real_label_basket = self.sample_data_basket()
                        real_images = real_image_basket[0].to(self.local_rank, non_blocking=True)
                        real_labels = real_label_basket[0].to(self.local_rank, non_blocking=True)
                        real_images_ = self.AUG.series_augment(real_images)
                        real_dict = self.Dis(real_images_, real_labels)

                        mean_match_loss = self.fm_loss(real_dict["h"].detach(), fake_dict["h"])
                        gen_acml_loss += self.LOSS.fm_lambda * mean_match_loss

                    # add transport cost for latent optimization training
                    if self.LOSS.apply_lo:
                        gen_acml_loss += self.LOSS.lo_lambda * trsp_cost

                    # apply latent consistency regularization for generating diverse images
                    if self.LOSS.apply_zcr:
                        fake_zcr_loss = -1 * self.l2_loss(fake_images, fake_images_eps)
                        gen_acml_loss += self.LOSS.g_lambda * fake_zcr_loss

                    # compute infomation loss for InfoGAN
                    if self.MODEL.info_type in ["discrete", "both"]:
                        dim = self.MODEL.info_dim_discrete_c
                        self.info_discrete_loss = 0.0
                        for info_c in range(self.MODEL.info_num_discrete_c):
                            self.info_discrete_loss += self.ce_loss(
                                fake_dict["info_discrete_c_logits"][:, info_c*dim: dim*(info_c+1)],
                                info_discrete_c[:, info_c: info_c+1].squeeze())
                        gen_acml_loss += self.LOSS.infoGAN_loss_discrete_lambda*self.info_discrete_loss + misc.enable_allreduce(fake_dict)
                    if self.MODEL.info_type in ["continuous", "both"]:
                        self.info_conti_loss = losses.normal_nll_loss(info_conti_c, fake_dict["info_conti_mu"], fake_dict["info_conti_var"])
                        gen_acml_loss += self.LOSS.infoGAN_loss_conti_lambda*self.info_conti_loss + misc.enable_allreduce(fake_dict)

                    # adjust gradients for applying gradient accumluation trick
                    gen_acml_loss = gen_acml_loss / self.OPTIMIZATION.acml_steps

                # accumulate gradients of the generator
                if self.RUN.mixed_precision and not self.is_stylegan:
                    self.scaler.scale(gen_acml_loss).backward()
                else:
                    gen_acml_loss.backward()

            # update the generator using the pre-defined optimizer
            if self.RUN.mixed_precision and not self.is_stylegan:
                self.scaler.step(self.OPTIMIZATION.g_optimizer)
                self.scaler.update()
            else:
                self.OPTIMIZATION.g_optimizer.step()

            # apply path length regularization
            if self.STYLEGAN.apply_pl_reg and (self.OPTIMIZATION.g_updates_per_step*current_step + step_index) % self.STYLEGAN.g_reg_interval == 0:
                self.OPTIMIZATION.g_optimizer.zero_grad()
                for acml_index in range(self.OPTIMIZATION.acml_steps):
                    fake_images, fake_labels, fake_images_eps, trsp_cost, ws, _, _ = sample.generate_images(
                        z_prior=self.MODEL.z_prior,
                        truncation_factor=-1.0,
                        batch_size=self.OPTIMIZATION.batch_size // 2,
                        z_dim=self.MODEL.z_dim,
                        num_classes=self.DATA.num_classes,
                        y_sampler="totally_random",
                        radius=self.LOSS.radius,
                        generator=self.Gen,
                        discriminator=self.Dis,
                        is_train=True,
                        LOSS=self.LOSS,
                        RUN=self.RUN,
                        MODEL=self.MODEL,
                        device=self.local_rank,
                        generator_mapping=self.Gen_mapping,
                        generator_synthesis=self.Gen_synthesis,
                        is_stylegan=self.is_stylegan,
                        style_mixing_p=self.cfgs.STYLEGAN.style_mixing_p,
                        stylegan_update_emas=False,
                        cal_trsp_cost=True if self.LOSS.apply_lo else False)

                    # blur images for stylegan3-r
                    if self.MODEL.backbone == "stylegan3" and self.STYLEGAN.stylegan3_cfg == "stylegan3-r" and self.blur_init_sigma != "N/A":
                        blur_sigma = max(1 - (self.effective_batch_size * current_step) / (self.blur_fade_kimg * 1e3), 0) * self.blur_init_sigma
                        blur_size = np.floor(blur_sigma * 3)
                        if blur_size > 0:
                            f = torch.arange(-blur_size, blur_size + 1, device=fake_images.device).div(blur_sigma).square().neg().exp2()
                            fake_images = upfirdn2d.filter2d(fake_images, f / f.sum())
                    self.pl_reg_loss = self.pl_reg.cal_pl_reg(fake_images=fake_images, ws=ws) + fake_images[:,0,0,0].mean()*0
                    self.pl_reg_loss *= self.STYLEGAN.g_reg_interval/self.OPTIMIZATION.acml_steps
                    self.pl_reg_loss.backward()
                self.OPTIMIZATION.g_optimizer.step()

            # if ema is True: update parameters of the Gen_ema in adaptive way
            if self.MODEL.apply_g_ema:
                self.ema.update(current_step)

        # empty cache to discard used memory
        if self.RUN.empty_cache:
            torch.cuda.empty_cache()
        return gen_acml_loss

    # -----------------------------------------------------------------------------
    # log training statistics
    # -----------------------------------------------------------------------------
    def log_train_statistics(self, current_step, real_cond_loss, gen_acml_loss, dis_acml_loss):
        self.wandb_step = current_step + 1
        if self.MODEL.d_cond_mtd in self.MISC.classifier_based_GAN:
            cls_loss = real_cond_loss.item()
        else:
            cls_loss = "N/A"

        log_message = LOG_FORMAT.format(
            step=current_step + 1,
            progress=(current_step + 1) / self.OPTIMIZATION.total_steps,
            elapsed=misc.elapsed_time(self.start_time),
            gen_loss=gen_acml_loss.item(),
            dis_loss=dis_acml_loss.item(),
            cls_loss=cls_loss,
            topk=int(self.topk) if self.LOSS.apply_topk else "N/A",
            aa_p=self.aa_p if self.AUG.apply_ada or self.AUG.apply_apa else "N/A",
        )
        self.logger.info(log_message)

        # save loss values in wandb event file and .npz format
        loss_dict = {
            "gen_loss": gen_acml_loss.item(),
            "dis_loss": dis_acml_loss.item(),
            "cls_loss": 0.0 if cls_loss == "N/A" else cls_loss,
        }

        wandb.log(loss_dict, step=self.wandb_step)

        save_dict = misc.accm_values_convert_dict(list_dict=self.loss_list_dict,
                                                  value_dict=loss_dict,
                                                  step=current_step + 1,
                                                  interval=self.RUN.print_freq)
        misc.save_dict_npy(directory=join(self.RUN.save_dir, "statistics", self.run_name),
                           name="losses",
                           dictionary=save_dict)

        if self.AUG.apply_ada or self.AUG.apply_apa:
            dis_output_dict = {
                        "dis_sign_real": (self.dis_sign_real_log[0]/self.dis_sign_real_log[1]).item(),
                        "dis_sign_fake": (self.dis_sign_fake_log[0]/self.dis_sign_fake_log[1]).item(),
                        "dis_logit_real": (self.dis_logit_real_log[0]/self.dis_logit_real_log[1]).item(),
                        "dis_logit_fake": (self.dis_logit_fake_log[0]/self.dis_logit_fake_log[1]).item(),
                    }
            wandb.log(dis_output_dict, step=self.wandb_step)
            wandb.log({"aa_p": self.aa_p.item()}, step=self.wandb_step)

        infoGAN_dict = {}
        if self.MODEL.info_type in ["discrete", "both"]:
            infoGAN_dict["info_discrete_loss"] = self.info_discrete_loss.item()
        if self.MODEL.info_type in ["continuous", "both"]:
            infoGAN_dict["info_conti_loss"] = self.info_conti_loss.item()
            wandb.log(infoGAN_dict, step=self.wandb_step)

        if self.LOSS.apply_r1_reg:
            wandb.log({"r1_reg_loss": self.r1_penalty.item()}, step=self.wandb_step)

        if self.STYLEGAN.apply_pl_reg:
            wandb.log({"pl_reg_loss": self.pl_reg_loss.item()}, step=self.wandb_step)

        # calculate the spectral norms of all weights in the generator for monitoring purpose
        if self.MODEL.apply_g_sn:
            gen_sigmas = misc.calculate_all_sn(self.Gen, prefix="Gen")
            wandb.log(gen_sigmas, step=self.wandb_step)

        # calculate the spectral norms of all weights in the discriminator for monitoring purpose
        if self.MODEL.apply_d_sn:
            dis_sigmas = misc.calculate_all_sn(self.Dis, prefix="Dis")
            wandb.log(dis_sigmas, step=self.wandb_step)

    # -----------------------------------------------------------------------------
    # visualize fake images for monitoring purpose.
    # -----------------------------------------------------------------------------
    def visualize_fake_images(self, num_cols, current_step):
        if self.global_rank == 0:
            self.logger.info("Visualize (num_rows x 8) fake image canvans.")
        if self.gen_ctlr.standing_statistics:
            self.gen_ctlr.std_stat_counter += 1

        requires_grad = self.LOSS.apply_lo or self.RUN.langevin_sampling
        with torch.no_grad() if not requires_grad else misc.dummy_context_mgr() as ctx:
            misc.make_GAN_untrainable(self.Gen, self.Gen_ema, self.Dis)
            generator, generator_mapping, generator_synthesis = self.gen_ctlr.prepare_generator()

            fake_images, fake_labels, _, _, _, _, _ = sample.generate_images(z_prior=self.MODEL.z_prior,
                                                                       truncation_factor=self.RUN.truncation_factor,
                                                                       batch_size=self.OPTIMIZATION.batch_size,
                                                                       z_dim=self.MODEL.z_dim,
                                                                       num_classes=self.DATA.num_classes,
                                                                       y_sampler=self.sampler,
                                                                       radius="N/A",
                                                                       generator=generator,
                                                                       discriminator=self.Dis,
                                                                       is_train=False,
                                                                       LOSS=self.LOSS,
                                                                       RUN=self.RUN,
                                                                       MODEL=self.MODEL,
                                                                       device=self.local_rank,
                                                                       is_stylegan=self.is_stylegan,
                                                                       generator_mapping=generator_mapping,
                                                                       generator_synthesis=generator_synthesis,
                                                                       style_mixing_p=0.0,
                                                                       stylegan_update_emas=False,
                                                                       cal_trsp_cost=False)

        misc.plot_img_canvas(images=fake_images.detach().cpu(),
                             save_path=join(self.RUN.save_dir,
                             "figures/{run_name}/generated_canvas_{step}.png".format(run_name=self.run_name, step=current_step)),
                             num_cols=num_cols,
                             logger=self.logger,
                             logging=self.global_rank == 0 and self.logger)

        if self.RUN.train:
            wandb.log({"generated_images": wandb.Image(fake_images)}, step=self.wandb_step)

        misc.make_GAN_trainable(self.Gen, self.Gen_ema, self.Dis)

    # -----------------------------------------------------------------------------
    # evaluate GAN using IS, FID, and Precision and recall.
    # -----------------------------------------------------------------------------
    def evaluate(self, step, metrics, writing=True, training=False):
        if self.global_rank == 0:
            self.logger.info("Start Evaluation ({step} Step): {run_name}".format(step=step, run_name=self.run_name))
        if self.gen_ctlr.standing_statistics:
            self.gen_ctlr.std_stat_counter += 1

        is_best, num_splits, nearest_k = False, 1, 5
        is_acc = True if "ImageNet" in self.DATA.name and "Tiny" not in self.DATA.name else False
        requires_grad = self.LOSS.apply_lo or self.RUN.langevin_sampling
        with torch.no_grad() if not requires_grad else misc.dummy_context_mgr() as ctx:
            misc.make_GAN_untrainable(self.Gen, self.Gen_ema, self.Dis)
            generator, generator_mapping, generator_synthesis = self.gen_ctlr.prepare_generator()
            metric_dict = {}

            fake_feats, fake_probs, fake_labels = features.generate_images_and_stack_features(
                                                                   generator=generator,
                                                                   discriminator=self.Dis,
                                                                   eval_model=self.eval_model,
                                                                   num_generate=self.num_eval[self.RUN.ref_dataset],
                                                                   y_sampler="totally_random",
                                                                   batch_size=self.OPTIMIZATION.batch_size,
                                                                   z_prior=self.MODEL.z_prior,
                                                                   truncation_factor=self.RUN.truncation_factor,
                                                                   z_dim=self.MODEL.z_dim,
                                                                   num_classes=self.DATA.num_classes,
                                                                   LOSS=self.LOSS,
                                                                   RUN=self.RUN,
                                                                   MODEL=self.MODEL,
                                                                   is_stylegan=self.is_stylegan,
                                                                   generator_mapping=generator_mapping,
                                                                   generator_synthesis=generator_synthesis,
                                                                   quantize=True,
                                                                   world_size=self.OPTIMIZATION.world_size,
                                                                   DDP=self.DDP,
                                                                   device=self.local_rank,
                                                                   logger=self.logger,
                                                                   disable_tqdm=self.global_rank != 0)

            if ("fid" in metrics or "prdc" in metrics) and self.global_rank == 0:
                self.logger.info("{num_images} real images is used for evaluation.".format(num_images=len(self.eval_dataloader.dataset)))

            if "is" in metrics:
                kl_score, kl_std, top1, top5 = ins.eval_features(probs=fake_probs,
                                                                 labels=fake_labels,
                                                                 data_loader=self.eval_dataloader,
                                                                 num_features=self.num_eval[self.RUN.ref_dataset],
                                                                 split=num_splits,
                                                                 is_acc=is_acc,
                                                                 is_torch_backbone=True if "torch" in self.RUN.eval_backbone else False)
                if self.global_rank == 0:
                    self.logger.info("Inception score (Step: {step}, {num} generated images): {IS}".format(
                        step=step, num=str(self.num_eval[self.RUN.ref_dataset]), IS=kl_score))
                    if is_acc:
                        self.logger.info("{eval_model} Top1 acc: (Step: {step}, {num} generated images): {Top1}".format(
                            eval_model=self.RUN.eval_backbone, step=step, num=str(self.num_eval[self.RUN.ref_dataset]), Top1=top1))
                        self.logger.info("{eval_model} Top5 acc: (Step: {step}, {num} generated images): {Top5}".format(
                            eval_model=self.RUN.eval_backbone, step=step, num=str(self.num_eval[self.RUN.ref_dataset]), Top5=top5))
                    metric_dict.update({"IS": kl_score, "Top1_acc": top1, "Top5_acc": top5})
                    if writing:
                        wandb.log({"IS score": kl_score}, step=self.wandb_step)
                        if is_acc:
                            wandb.log({"{eval_model} Top1 acc".format(eval_model=self.RUN.eval_backbone): top1}, step=self.wandb_step)
                            wandb.log({"{eval_model} Top5 acc".format(eval_model=self.RUN.eval_backbone): top5}, step=self.wandb_step)

            if "fid" in metrics:
                fid_score, m1, c1 = fid.calculate_fid(data_loader=self.eval_dataloader,
                                                      eval_model=self.eval_model,
                                                      num_generate=self.num_eval[self.RUN.ref_dataset],
                                                      cfgs=self.cfgs,
                                                      pre_cal_mean=self.mu,
                                                      pre_cal_std=self.sigma,
                                                      fake_feats=fake_feats,
                                                      disable_tqdm=self.global_rank != 0)
                if self.global_rank == 0:
                    self.logger.info("FID score (Step: {step}, Using {type} moments): {FID}".format(
                        step=step, type=self.RUN.ref_dataset, FID=fid_score))
                    if self.best_fid is None or fid_score <= self.best_fid:
                        self.best_fid, self.best_step, is_best = fid_score, step, True
                    metric_dict.update({"FID": fid_score})
                    if writing:
                        wandb.log({"FID score": fid_score}, step=self.wandb_step)
                    if training:
                        self.logger.info("Best FID score (Step: {step}, Using {type} moments): {FID}".format(
                            step=self.best_step, type=self.RUN.ref_dataset, FID=self.best_fid))

            if "prdc" in metrics:
                prc, rec, dns, cvg = prdc.calculate_pr_dc(real_feats=self.real_feats,
                                                          fake_feats=fake_feats,
                                                          data_loader=self.eval_dataloader,
                                                          eval_model=self.eval_model,
                                                          num_generate=self.num_eval[self.RUN.ref_dataset],
                                                          cfgs=self.cfgs,
                                                          quantize=True,
                                                          nearest_k=nearest_k,
                                                          world_size=self.OPTIMIZATION.world_size,
                                                          DDP=self.DDP,
                                                          disable_tqdm=True)
                if self.global_rank == 0:
                    self.logger.info("Improved Precision (Step: {step}, Using {type} images): {prc}".format(
                        step=step, type=self.RUN.ref_dataset, prc=prc))
                    self.logger.info("Improved Recall (Step: {step}, Using {type} images): {rec}".format(
                        step=step, type=self.RUN.ref_dataset, rec=rec))
                    self.logger.info("Density (Step: {step}, Using {type} images): {dns}".format(
                        step=step, type=self.RUN.ref_dataset, dns=dns))
                    self.logger.info("Coverage (Step: {step}, Using {type} images): {cvg}".format(
                        step=step, type=self.RUN.ref_dataset, cvg=cvg))
                    metric_dict.update({"Improved_Precision": prc, "Improved_Recall": rec, "Density": dns, "Coverage": cvg})
                    if writing:
                        wandb.log({"Improved Precision": prc}, step=self.wandb_step)
                        wandb.log({"Improved Recall": rec}, step=self.wandb_step)
                        wandb.log({"Density": dns}, step=self.wandb_step)
                        wandb.log({"Coverage": cvg}, step=self.wandb_step)

            if self.global_rank == 0:
                if training:
                    save_dict = misc.accm_values_convert_dict(list_dict=self.metric_dict_during_train,
                                                              value_dict=metric_dict,
                                                              step=step,
                                                              interval=self.RUN.save_freq)
                else:
                    save_dict = misc.accm_values_convert_dict(list_dict=self.metric_dict_during_final_eval,
                                                              value_dict=metric_dict,
                                                              step=None,
                                                              interval=None)

                    misc.save_dict_npy(directory=join(self.RUN.save_dir, "statistics", self.run_name, "train" if training else "eval"),
                                       name="metrics",
                                       dictionary=save_dict)

        misc.make_GAN_trainable(self.Gen, self.Gen_ema, self.Dis)
        return is_best

    # -----------------------------------------------------------------------------
    # save the trained generator, generator_ema, and discriminator.
    # -----------------------------------------------------------------------------
    def save(self, step, is_best):
        when = "best" if is_best is True else "current"
        misc.make_GAN_untrainable(self.Gen, self.Gen_ema, self.Dis)
        Gen, Gen_ema, Dis = misc.peel_models(self.Gen, self.Gen_ema, self.Dis)

        g_states = {"state_dict": Gen.state_dict(), "optimizer": self.OPTIMIZATION.g_optimizer.state_dict()}

        d_states = {
            "state_dict": Dis.state_dict(),
            "optimizer": self.OPTIMIZATION.d_optimizer.state_dict(),
            "seed": self.RUN.seed,
            "run_name": self.run_name,
            "step": step,
            "epoch": self.epoch_counter,
            "topk": self.topk,
            "aa_p": self.aa_p,
            "best_step": self.best_step,
            "best_fid": self.best_fid,
            "best_fid_ckpt": self.RUN.ckpt_dir,
            "lecam_emas": self.lecam_ema.__dict__,
        }

        if self.Gen_ema is not None:
            g_ema_states = {"state_dict": Gen_ema.state_dict()}

        misc.save_model(model="G", when=when, step=step, ckpt_dir=self.RUN.ckpt_dir, states=g_states)
        misc.save_model(model="D", when=when, step=step, ckpt_dir=self.RUN.ckpt_dir, states=d_states)
        if self.Gen_ema is not None:
            misc.save_model(model="G_ema", when=when, step=step, ckpt_dir=self.RUN.ckpt_dir, states=g_ema_states)

        if when == "best":
            misc.save_model(model="G", when="current", step=step, ckpt_dir=self.RUN.ckpt_dir, states=g_states)
            misc.save_model(model="D", when="current", step=step, ckpt_dir=self.RUN.ckpt_dir, states=d_states)
            if self.Gen_ema is not None:
                misc.save_model(model="G_ema",
                                when="current",
                                step=step,
                                ckpt_dir=self.RUN.ckpt_dir,
                                states=g_ema_states)

        if self.global_rank == 0 and self.logger:
            self.logger.info("Save model to {}".format(self.RUN.ckpt_dir))

        misc.make_GAN_trainable(self.Gen, self.Gen_ema, self.Dis)

    # -----------------------------------------------------------------------------
    # save real images to measure metrics for evaluation.
    # -----------------------------------------------------------------------------
    def save_real_images(self):
        if self.global_rank == 0:
            self.logger.info("save {num_images} real images in png format.".format(
                num_images=len(self.eval_dataloader.dataset)))

        misc.save_images_png(data_loader=self.eval_dataloader,
                             generator="N/A",
                             discriminator="N/A",
                             is_generate=False,
                             num_images=len(self.eval_dataloader.dataset),
                             y_sampler="N/A",
                             batch_size=self.OPTIMIZATION.batch_size,
                             z_prior="N/A",
                             truncation_factor="N/A",
                             z_dim="N/A",
                             num_classes=self.DATA.num_classes,
                             LOSS=self.LOSS,
                             OPTIMIZATION=self.OPTIMIZATION,
                             RUN=self.RUN,
                             MODEL=self.MODEL,
                             is_stylegan=False,
                             generator_mapping="N/A",
                             generator_synthesis="N/A",
                             directory=join(self.RUN.save_dir, "samples", self.run_name),
                             device=self.local_rank)

    # -----------------------------------------------------------------------------
    # save fake images to measure metrics for evaluation.
    # -----------------------------------------------------------------------------
    def save_fake_images(self, num_images):
        if self.global_rank == 0:
            self.logger.info("save {num_images} generated images in png format.".format(num_images=self.num_eval[self.RUN.ref_dataset]))
        if self.gen_ctlr.standing_statistics:
            self.gen_ctlr.std_stat_counter += 1

        requires_grad = self.LOSS.apply_lo or self.RUN.langevin_sampling
        with torch.no_grad() if not requires_grad else misc.dummy_context_mgr() as ctx:
            misc.make_GAN_untrainable(self.Gen, self.Gen_ema, self.Dis)
            generator, generator_mapping, generator_synthesis = self.gen_ctlr.prepare_generator()

            misc.save_images_png(data_loader=self.eval_dataloader,
                                 generator=generator,
                                 discriminator=self.Dis,
                                 is_generate=True,
                                 num_images=num_images,
                                 y_sampler="totally_random",
                                 batch_size=self.OPTIMIZATION.batch_size,
                                 z_prior=self.MODEL.z_prior,
                                 truncation_factor=self.RUN.truncation_factor,
                                 z_dim=self.MODEL.z_dim,
                                 num_classes=self.DATA.num_classes,
                                 LOSS=self.LOSS,
                                 OPTIMIZATION=self.OPTIMIZATION,
                                 RUN=self.RUN,
                                 MODEL=self.MODEL,
                                 is_stylegan=self.is_stylegan,
                                 generator_mapping=generator_mapping,
                                 generator_synthesis=generator_synthesis,
                                 directory=join(self.RUN.save_dir, "samples", self.run_name),
                                 device=self.local_rank)

        misc.make_GAN_trainable(self.Gen, self.Gen_ema, self.Dis)

    # -----------------------------------------------------------------------------
    # run k-nearest neighbor analysis to identify whether GAN memorizes the training images or not.
    # -----------------------------------------------------------------------------
    def run_k_nearest_neighbor(self, dataset, num_rows, num_cols):
        if self.global_rank == 0:
            self.logger.info("Run K-nearest neighbor analysis using fake and {ref} dataset.".format(ref=self.RUN.ref_dataset))
        if self.gen_ctlr.standing_statistics: self.gen_ctlr.std_stat_counter += 1

        requires_grad = self.LOSS.apply_lo or self.RUN.langevin_sampling
        with torch.no_grad() if not requires_grad else misc.dummy_context_mgr() as ctx:
            misc.make_GAN_untrainable(self.Gen, self.Gen_ema, self.Dis)
            generator, generator_mapping, generator_synthesis = self.gen_ctlr.prepare_generator()

            res, mean, std = 224, [0.485, 0.456, 0.406], [0.229, 0.224, 0.225]
            resizer = resize.build_resizer(resizer=self.RUN.post_resizer,
                                           backbone="ResNet50_torch",
                                           size=res)
            totensor = transforms.ToTensor()
            mean = torch.Tensor(mean).view(1, 3, 1, 1).to("cuda")
            std = torch.Tensor(std).view(1, 3, 1, 1).to("cuda")

            resnet50_model = torch.hub.load("pytorch/vision:v0.6.0", "resnet50", pretrained=True)
            resnet50_conv = nn.Sequential(*list(resnet50_model.children())[:-1]).to(self.local_rank)
            if self.OPTIMIZATION.world_size > 1:
                resnet50_conv = DataParallel(resnet50_conv, output_device=self.local_rank)
            resnet50_conv.eval()

            for c in tqdm(range(self.DATA.num_classes)):
                fake_images, fake_labels, _, _, _, _, _ = sample.generate_images(z_prior=self.MODEL.z_prior,
                                                                        truncation_factor=self.RUN.truncation_factor,
                                                                        batch_size=self.OPTIMIZATION.batch_size,
                                                                        z_dim=self.MODEL.z_dim,
                                                                        num_classes=self.DATA.num_classes,
                                                                        y_sampler=c,
                                                                        radius="N/A",
                                                                        generator=generator,
                                                                        discriminator=self.Dis,
                                                                        is_train=False,
                                                                        LOSS=self.LOSS,
                                                                        RUN=self.RUN,
                                                                        MODEL=self.MODEL,
                                                                        device=self.local_rank,
                                                                        is_stylegan=self.is_stylegan,
                                                                        generator_mapping=generator_mapping,
                                                                        generator_synthesis=generator_synthesis,
                                                                        style_mixing_p=0.0,
                                                                        stylegan_update_emas=False,
                                                                        cal_trsp_cost=False)
                fake_anchor = torch.unsqueeze(fake_images[0], dim=0)
                fake_anchor = ops.quantize_images(fake_anchor)
                fake_anchor = ops.resize_images(fake_anchor, resizer, totensor, mean, std, self.local_rank)
                fake_anchor_embed = torch.squeeze(resnet50_conv(fake_anchor))

                num_samples, target_sampler = sample.make_target_cls_sampler(dataset=dataset, target_class=c)
                batch_size = self.OPTIMIZATION.batch_size if num_samples >= self.OPTIMIZATION.batch_size else num_samples
                c_dataloader = torch.utils.data.DataLoader(dataset=dataset,
                                                           batch_size=batch_size,
                                                           shuffle=False,
                                                           sampler=target_sampler,
                                                           num_workers=self.RUN.num_workers,
                                                           pin_memory=True)
                c_iter = iter(c_dataloader)
                for batch_idx in range(num_samples//batch_size):
                    real_images, real_labels = next(c_iter)
                    real_images = ops.quantize_images(real_images)
                    real_images = ops.resize_images(real_images, resizer, totensor, mean, std, self.local_rank)
                    real_embed = torch.squeeze(resnet50_conv(real_images))
                    if batch_idx == 0:
                        distances = torch.square(real_embed - fake_anchor_embed).mean(dim=1).detach().cpu().numpy()
                        image_holder = real_images.detach().cpu().numpy()
                    else:
                        distances = np.concatenate([
                            distances,
                            torch.square(real_embed - fake_anchor_embed).mean(dim=1).detach().cpu().numpy()
                        ],
                                                   axis=0)
                        image_holder = np.concatenate([image_holder, real_images.detach().cpu().numpy()], axis=0)

                nearest_indices = (-distances).argsort()[-(num_cols - 1):][::-1]
                if c % num_rows == 0:
                    canvas = np.concatenate([fake_anchor.detach().cpu().numpy(), image_holder[nearest_indices]], axis=0)
                elif c % num_rows == num_rows - 1:
                    row_images = np.concatenate([fake_anchor.detach().cpu().numpy(), image_holder[nearest_indices]], axis=0)
                    canvas = np.concatenate((canvas, row_images), axis=0)
                    misc.plot_img_canvas(images=torch.from_numpy(canvas),
                                         save_path=join(self.RUN.save_dir, "figures/{run_name}/fake_anchor_{num_cols}NN_{cls}_classes.png".\
                                                        format(run_name=self.run_name, num_cols=num_cols, cls=c+1)),
                                         num_cols=num_cols,
                                         logger=self.logger,
                                         logging=self.global_rank == 0 and self.logger)
                else:
                    row_images = np.concatenate([fake_anchor.detach().cpu().numpy(), image_holder[nearest_indices]], axis=0)
                    canvas = np.concatenate((canvas, row_images), axis=0)

        misc.make_GAN_trainable(self.Gen, self.Gen_ema, self.Dis)

    # -----------------------------------------------------------------------------
    # conduct latent interpolation analysis to identify the quaility of latent space (Z)
    # -----------------------------------------------------------------------------
    def run_linear_interpolation(self, num_rows, num_cols, fix_z, fix_y, num_saves=100):
        assert int(fix_z) * int(fix_y) != 1, "unable to switch fix_z and fix_y on together!"
        if self.global_rank == 0:
            flag = "fix_z" if fix_z else "fix_y"
            self.logger.info("Run linear interpolation analysis ({flag}) {num} times.".format(flag=flag, num=num_saves))
        if self.gen_ctlr.standing_statistics:
            self.gen_ctlr.std_stat_counter += 1

        requires_grad = self.LOSS.apply_lo or self.RUN.langevin_sampling
        with torch.no_grad() if not requires_grad else misc.dummy_context_mgr() as ctx:
            misc.make_GAN_untrainable(self.Gen, self.Gen_ema, self.Dis)
            generator, generator_mapping, generator_synthesis = self.gen_ctlr.prepare_generator()

            shared = misc.peel_model(generator).shared
            for ns in tqdm(range(num_saves)):
                if fix_z:
                    zs = torch.randn(num_rows, 1, self.MODEL.z_dim, device=self.local_rank)
                    zs = zs.repeat(1, num_cols, 1).view(-1, self.MODEL.z_dim)
                    name = "fix_z"
                else:
                    zs = misc.interpolate(torch.randn(num_rows, 1, self.MODEL.z_dim, device=self.local_rank),
                                          torch.randn(num_rows, 1, self.MODEL.z_dim, device=self.local_rank),
                                          num_cols - 2).view(-1, self.MODEL.z_dim)

                if fix_y:
                    ys = sample.sample_onehot(batch_size=num_rows,
                                              num_classes=self.DATA.num_classes,
                                              device=self.local_rank)
                    ys = shared(ys).view(num_rows, 1, -1)
                    ys = ys.repeat(1, num_cols, 1).view(num_rows * (num_cols), -1)
                    name = "fix_y"
                else:
                    ys = misc.interpolate(
                        shared(sample.sample_onehot(num_rows, self.DATA.num_classes)).view(num_rows, 1, -1),
                        shared(sample.sample_onehot(num_rows, self.DATA.num_classes)).view(num_rows, 1, -1),
                        num_cols - 2).view(num_rows * (num_cols), -1)

                interpolated_images = generator(zs, None, shared_label=ys)

                misc.plot_img_canvas(images=interpolated_images.detach().cpu(),
                                     save_path=join(self.RUN.save_dir, "figures/{run_name}/{num}_Interpolated_images_{fix_flag}.png".\
                                                    format(num=ns, run_name=self.run_name, fix_flag=name)),
                                     num_cols=num_cols,
                                     logger=self.logger,
                                     logging=False)

        if self.global_rank == 0 and self.logger:
            print("Save figures to {}/*_Interpolated_images_{}.png".format(
                join(self.RUN.save_dir, "figures", self.run_name), flag))

        misc.make_GAN_trainable(self.Gen, self.Gen_ema, self.Dis)

    # -----------------------------------------------------------------------------
    # visualize shifted fourier spectrums of real and fake images
    # -----------------------------------------------------------------------------
    def run_frequency_analysis(self, dataloader):
        if self.global_rank == 0:
            self.logger.info("Run frequency analysis (use {num} fake and {ref} images).".\
                             format(num=len(dataloader), ref=self.RUN.ref_dataset))
        if self.gen_ctlr.standing_statistics:
            self.gen_ctlr.std_stat_counter += 1

        requires_grad = self.LOSS.apply_lo or self.RUN.langevin_sampling
        with torch.no_grad() if not requires_grad else misc.dummy_context_mgr() as ctx:
            misc.make_GAN_untrainable(self.Gen, self.Gen_ema, self.Dis)
            generator, generator_mapping, generator_synthesis = self.gen_ctlr.prepare_generator()

            data_iter = iter(dataloader)
            num_batches = len(dataloader) // self.OPTIMIZATION.batch_size
            for i in range(num_batches):
                real_images, real_labels = next(data_iter)
                fake_images, fake_labels, _, _, _, _, _ = sample.generate_images(z_prior=self.MODEL.z_prior,
                                                                          truncation_factor=self.RUN.truncation_factor,
                                                                          batch_size=self.OPTIMIZATION.batch_size,
                                                                          z_dim=self.MODEL.z_dim,
                                                                          num_classes=self.DATA.num_classes,
                                                                          y_sampler="totally_random",
                                                                          radius="N/A",
                                                                          generator=generator,
                                                                          discriminator=self.Dis,
                                                                          is_train=False,
                                                                          LOSS=self.LOSS,
                                                                          RUN=self.RUN,
                                                                          MODEL=self.MODEL,
                                                                          device=self.local_rank,
                                                                          is_stylegan=self.is_stylegan,
                                                                          generator_mapping=generator_mapping,
                                                                          generator_synthesis=generator_synthesis,
                                                                          style_mixing_p=0.0,
                                                                          stylegan_update_emas=False,
                                                                          cal_trsp_cost=False)
                fake_images = fake_images.detach().cpu().numpy()

                real_images = np.asarray((real_images + 1) * 127.5, np.uint8)
                fake_images = np.asarray((fake_images + 1) * 127.5, np.uint8)

                if i == 0:
                    real_array = real_images
                    fake_array = fake_images
                else:
                    real_array = np.concatenate([real_array, real_images], axis=0)
                    fake_array = np.concatenate([fake_array, fake_images], axis=0)

            N, C, H, W = np.shape(real_array)
            real_r, real_g, real_b = real_array[:, 0, :, :], real_array[:, 1, :, :], real_array[:, 2, :, :]
            real_gray = 0.2989 * real_r + 0.5870 * real_g + 0.1140 * real_b
            fake_r, fake_g, fake_b = fake_array[:, 0, :, :], fake_array[:, 1, :, :], fake_array[:, 2, :, :]
            fake_gray = 0.2989 * fake_r + 0.5870 * fake_g + 0.1140 * fake_b
            for j in tqdm(range(N)):
                real_gray_f = np.fft.fft2(real_gray[j] - ndimage.median_filter(real_gray[j], size=H // 8))
                fake_gray_f = np.fft.fft2(fake_gray[j] - ndimage.median_filter(fake_gray[j], size=H // 8))

                real_gray_f_shifted = np.fft.fftshift(real_gray_f)
                fake_gray_f_shifted = np.fft.fftshift(fake_gray_f)

                if j == 0:
                    real_gray_spectrum = 20 * np.log(np.abs(real_gray_f_shifted)) / N
                    fake_gray_spectrum = 20 * np.log(np.abs(fake_gray_f_shifted)) / N
                else:
                    real_gray_spectrum += 20 * np.log(np.abs(real_gray_f_shifted)) / N
                    fake_gray_spectrum += 20 * np.log(np.abs(fake_gray_f_shifted)) / N

        misc.plot_spectrum_image(real_spectrum=real_gray_spectrum,
                                 fake_spectrum=fake_gray_spectrum,
                                 directory=join(self.RUN.save_dir, "figures", self.run_name),
                                 logger=self.logger,
                                 logging=self.global_rank == 0 and self.logger)

        misc.make_GAN_trainable(self.Gen, self.Gen_ema, self.Dis)

    # -----------------------------------------------------------------------------
    # visualize discriminator's embeddings of real or fake images using TSNE
    # -----------------------------------------------------------------------------
    def run_tsne(self, dataloader):
        if self.global_rank == 0:
            self.logger.info("Start TSNE analysis using randomly sampled 10 classes.")
            self.logger.info("Use {ref} dataset and the same amount of generated images for visualization.".format(
                ref=self.RUN.ref_dataset))
        if self.gen_ctlr.standing_statistics:
            self.gen_ctlr.std_stat_counter += 1

        requires_grad = self.LOSS.apply_lo or self.RUN.langevin_sampling
        with torch.no_grad() if not requires_grad else misc.dummy_context_mgr() as ctx:
            misc.make_GAN_untrainable(self.Gen, self.Gen_ema, self.Dis)
            generator, generator_mapping, generator_synthesis = self.gen_ctlr.prepare_generator()

            save_output, real, fake, hook_handles = misc.SaveOutput(), {}, {}, []
            for name, layer in misc.peel_model(self.Dis).named_children():
                if name == "linear1":
                    handle = layer.register_forward_pre_hook(save_output)
                    hook_handles.append(handle)

            tsne_iter = iter(dataloader)
            num_batches = len(dataloader.dataset) // self.OPTIMIZATION.batch_size
            for i in range(num_batches):
                real_images, real_labels = next(tsne_iter)
                real_images, real_labels = real_images.to(self.local_rank), real_labels.to(self.local_rank)

                real_dict = self.Dis(real_images, real_labels)
                if i == 0:
                    real["embeds"] = save_output.outputs[0][0].detach().cpu().numpy()
                    real["labels"] = real_labels.detach().cpu().numpy()
                else:
                    real["embeds"] = np.concatenate([real["embeds"], save_output.outputs[0][0].cpu().detach().numpy()],
                                                    axis=0)
                    real["labels"] = np.concatenate([real["labels"], real_labels.detach().cpu().numpy()])

                save_output.clear()

                fake_images, fake_labels, _, _, _, _, _ = sample.generate_images(z_prior=self.MODEL.z_prior,
                                                                           truncation_factor=self.RUN.truncation_factor,
                                                                           batch_size=self.OPTIMIZATION.batch_size,
                                                                           z_dim=self.MODEL.z_dim,
                                                                           num_classes=self.DATA.num_classes,
                                                                           y_sampler="totally_random",
                                                                           radius="N/A",
                                                                           generator=generator,
                                                                           discriminator=self.Dis,
                                                                           is_train=False,
                                                                           LOSS=self.LOSS,
                                                                           RUN=self.RUN,
                                                                           MODEL=self.MODEL,
                                                                           device=self.local_rank,
                                                                           is_stylegan=self.is_stylegan,
                                                                           generator_mapping=generator_mapping,
                                                                           generator_synthesis=generator_synthesis,
                                                                           style_mixing_p=0.0,
                                                                           stylegan_update_emas=False,
                                                                           cal_trsp_cost=False)

                fake_dict = self.Dis(fake_images, fake_labels)
                if i == 0:
                    fake["embeds"] = save_output.outputs[0][0].detach().cpu().numpy()
                    fake["labels"] = fake_labels.detach().cpu().numpy()
                else:
                    fake["embeds"] = np.concatenate([fake["embeds"], save_output.outputs[0][0].cpu().detach().numpy()],
                                                    axis=0)
                    fake["labels"] = np.concatenate([fake["labels"], fake_labels.detach().cpu().numpy()])

                save_output.clear()

            tsne = TSNE(n_components=2, verbose=1, perplexity=40, n_iter=300)
            if self.DATA.num_classes > 10:
                cls_indices = np.random.permutation(self.DATA.num_classes)[:10]
                real["embeds"] = real["embeds"][np.isin(real["labels"], cls_indices)]
                real["labels"] = real["labels"][np.isin(real["labels"], cls_indices)]
                fake["embeds"] = fake["embeds"][np.isin(fake["labels"], cls_indices)]
                fake["labels"] = fake["labels"][np.isin(fake["labels"], cls_indices)]

            real_tsne_results = tsne.fit_transform(real["embeds"])
            misc.plot_tsne_scatter_plot(df=real,
                                        tsne_results=real_tsne_results,
                                        flag="real",
                                        directory=join(self.RUN.save_dir, "figures", self.run_name),
                                        logger=self.logger,
                                        logging=self.global_rank == 0 and self.logger)

            fake_tsne_results = tsne.fit_transform(fake["embeds"])
            misc.plot_tsne_scatter_plot(df=fake,
                                        tsne_results=fake_tsne_results,
                                        flag="fake",
                                        directory=join(self.RUN.save_dir, "figures", self.run_name),
                                        logger=self.logger,
                                        logging=self.global_rank == 0 and self.logger)

        misc.make_GAN_trainable(self.Gen, self.Gen_ema, self.Dis)

    # -----------------------------------------------------------------------------
    # calculate intra-class FID (iFID) to identify intra-class diversity
    # -----------------------------------------------------------------------------
    def calculate_intra_class_fid(self, dataset):
        if self.global_rank == 0:
            self.logger.info("Start calculating iFID (use approx. {num} fake images per class and train images as the reference).".\
                             format(num=int(len(dataset)/self.DATA.num_classes)))

        if self.gen_ctlr.standing_statistics:
            self.gen_ctlr.std_stat_counter += 1

        fids = []
        requires_grad = self.LOSS.apply_lo or self.RUN.langevin_sampling
        with torch.no_grad() if not requires_grad else misc.dummy_context_mgr() as ctx:
            misc.make_GAN_untrainable(self.Gen, self.Gen_ema, self.Dis)
            generator, generator_mapping, generator_synthesis = self.gen_ctlr.prepare_generator()

            for c in tqdm(range(self.DATA.num_classes)):
                num_samples, target_sampler = sample.make_target_cls_sampler(dataset, c)
                batch_size = self.OPTIMIZATION.batch_size if num_samples >= self.OPTIMIZATION.batch_size else num_samples
                dataloader = torch.utils.data.DataLoader(dataset,
                                                         batch_size=batch_size,
                                                         shuffle=False,
                                                         sampler=target_sampler,
                                                         num_workers=self.RUN.num_workers,
                                                         pin_memory=True,
                                                         drop_last=False)

                mu, sigma = fid.calculate_moments(data_loader=dataloader,
                                                  eval_model=self.eval_model,
                                                  num_generate="N/A",
                                                  batch_size=batch_size,
                                                  quantize=True,
                                                  world_size=self.OPTIMIZATION.world_size,
                                                  DDP=self.DDP,
                                                  disable_tqdm=True,
                                                  fake_feats=None)

                c_fake_feats, _,_ = features.generate_images_and_stack_features(
                                                    generator=generator,
                                                    discriminator=self.Dis,
                                                    eval_model=self.eval_model,
                                                    num_generate=num_samples,
                                                    y_sampler=c,
                                                    batch_size=self.OPTIMIZATION.batch_size,
                                                    z_prior=self.MODEL.z_prior,
                                                    truncation_factor=self.RUN.truncation_factor,
                                                    z_dim=self.MODEL.z_dim,
                                                    num_classes=self.DATA.num_classes,
                                                    LOSS=self.LOSS,
                                                    RUN=self.RUN,
                                                    MODEL=self.MODEL,
                                                    is_stylegan=self.is_stylegan,
                                                    generator_mapping=generator_mapping,
                                                    generator_synthesis=generator_synthesis,
                                                    quantize=True,
                                                    world_size=self.OPTIMIZATION.world_size,
                                                    DDP=self.DDP,
                                                    device=self.local_rank,
                                                    logger=self.logger,
                                                    disable_tqdm=True)

                ifid_score, _, _ = fid.calculate_fid(data_loader="N/A",
                                                     eval_model=self.eval_model,
                                                     num_generate=num_samples,
                                                     cfgs=self.cfgs,
                                                     pre_cal_mean=mu,
                                                     pre_cal_std=sigma,
                                                     quantize=False,
                                                     fake_feats=c_fake_feats,
                                                     disable_tqdm=True)

                fids.append(ifid_score)

                # save iFID values in .npz format
                metric_dict = {"iFID": ifid_score}

                save_dict = misc.accm_values_convert_dict(list_dict={"iFID": []},
                                                          value_dict=metric_dict,
                                                          step=c,
                                                          interval=1)
                misc.save_dict_npy(directory=join(self.RUN.save_dir, "statistics", self.run_name),
                                   name="iFID",
                                   dictionary=save_dict)

        if self.global_rank == 0 and self.logger:
            self.logger.info("Average iFID score: {iFID}".format(iFID=sum(fids, 0.0) / len(fids)))

        misc.make_GAN_trainable(self.Gen, self.Gen_ema, self.Dis)

    # -----------------------------------------------------------------------------
    # perform semantic (closed-form) factorization for latent nevigation
    # -----------------------------------------------------------------------------
    def run_semantic_factorization(self, num_rows, num_cols, maximum_variations):
        if self.global_rank == 0:
            self.logger.info("Perform semantic factorization for latent nevigation.")

        if self.gen_ctlr.standing_statistics:
            self.gen_ctlr.std_stat_counter += 1

        requires_grad = self.LOSS.apply_lo or self.RUN.langevin_sampling
        with torch.no_grad() if not requires_grad else misc.dummy_context_mgr() as ctx:
            misc.make_GAN_untrainable(self.Gen, self.Gen_ema, self.Dis)
            generator, generator_mapping, generator_synthesis = self.gen_ctlr.prepare_generator()

            zs, fake_labels, _ = sample.sample_zy(z_prior=self.MODEL.z_prior,
                                                  batch_size=self.OPTIMIZATION.batch_size,
                                                  z_dim=self.MODEL.z_dim,
                                                  num_classes=self.DATA.num_classes,
                                                  truncation_factor=self.RUN.truncation_factor,
                                                  y_sampler="totally_random",
                                                  radius="N/A",
                                                  device=self.local_rank)

            for i in tqdm(range(self.OPTIMIZATION.batch_size)):
                images_canvas = sefa.apply_sefa(generator=generator,
                                                backbone=self.MODEL.backbone,
                                                z=zs[i],
                                                fake_label=fake_labels[i],
                                                num_semantic_axis=num_rows,
                                                maximum_variations=maximum_variations,
                                                num_cols=num_cols)

                misc.plot_img_canvas(images=images_canvas.detach().cpu(),
                                     save_path=join(self.RUN.save_dir, "figures/{run_name}/{idx}_sefa_images.png".\
                                                    format(idx=i, run_name=self.run_name)),
                                     num_cols=num_cols,
                                     logger=self.logger,
                                     logging=False)

        if self.global_rank == 0 and self.logger:
            print("Save figures to {}/*_sefa_images.png".format(join(self.RUN.save_dir, "figures", self.run_name)))

        misc.make_GAN_trainable(self.Gen, self.Gen_ema, self.Dis)

    # -----------------------------------------------------------------------------
    # compute classifier accuracy score (CAS) to identify class-conditional precision and recall
    # -----------------------------------------------------------------------------
    def compute_GAN_train_or_test_classifier_accuracy_score(self, GAN_train=False, GAN_test=False):
        assert GAN_train*GAN_test == 0, "cannot conduct GAN_train and GAN_test togather."
        if self.global_rank == 0:
            if GAN_train:
                phase, metric = "train", "recall"
            else:
                phase, metric = "test", "precision"
            self.logger.info("compute GAN_{phase} Classifier Accuracy Score (CAS) to identify class-conditional {metric}.". \
                             format(phase=phase, metric=metric))

        if self.gen_ctlr.standing_statistics:
            self.gen_ctlr.std_stat_counter += 1

        misc.make_GAN_untrainable(self.Gen, self.Gen_ema, self.Dis)
        generator, generator_mapping, generator_synthesis = self.gen_ctlr.prepare_generator()

        best_top1, best_top5, cas_setting = 0.0, 0.0, self.MISC.cas_setting[self.DATA.name]
        model = resnet.ResNet(dataset=self.DATA.name,
                              depth=cas_setting["depth"],
                              num_classes=self.DATA.num_classes,
                              bottleneck=cas_setting["bottleneck"]).to("cuda")

        optimizer = torch.optim.SGD(params=model.parameters(),
                                    lr=cas_setting["lr"],
                                    momentum=cas_setting["momentum"],
                                    weight_decay=cas_setting["weight_decay"],
                                    nesterov=True)

        if self.OPTIMIZATION.world_size > 1:
            model = DataParallel(model, output_device=self.local_rank)

        epoch_trained = 0
        if self.RUN.ckpt_dir is not None and self.RUN.resume_classifier_train:
            is_pre_trained_model, mode = ckpt.check_is_pre_trained_model(ckpt_dir=self.RUN.ckpt_dir,
                                                                         GAN_train=GAN_train,
                                                                         GAN_test=GAN_test)
            if is_pre_trained_model:
                epoch_trained, best_top1, best_top5, best_epoch = ckpt.load_GAN_train_test_model(model=model,
                                                                                                 mode=mode,
                                                                                                 optimizer=optimizer,
                                                                                                 RUN=self.RUN)

        for current_epoch in tqdm(range(epoch_trained, cas_setting["epochs"])):
            model.train()
            optimizer.zero_grad()
            ops.adjust_learning_rate(optimizer=optimizer,
                                     lr_org=cas_setting["lr"],
                                     epoch=current_epoch,
                                     total_epoch=cas_setting["epochs"],
                                     dataset=self.DATA.name)

            train_top1_acc, train_top5_acc, train_loss = misc.AverageMeter(), misc.AverageMeter(), misc.AverageMeter()
            for i, (images, labels) in enumerate(self.train_dataloader):
                if GAN_train:
                    images, labels, _, _, _, _, _ = sample.generate_images(z_prior=self.MODEL.z_prior,
                                                                     truncation_factor=self.RUN.truncation_factor,
                                                                     batch_size=self.OPTIMIZATION.batch_size,
                                                                     z_dim=self.MODEL.z_dim,
                                                                     num_classes=self.DATA.num_classes,
                                                                     y_sampler="totally_random",
                                                                     radius="N/A",
                                                                     generator=generator,
                                                                     discriminator=self.Dis,
                                                                     is_train=False,
                                                                     LOSS=self.LOSS,
                                                                     RUN=self.RUN,
                                                                     MODEL=self.MODEL,
                                                                     device=self.local_rank,
                                                                     is_stylegan=self.is_stylegan,
                                                                     generator_mapping=generator_mapping,
                                                                     generator_synthesis=generator_synthesis,
                                                                     style_mixing_p=0.0,
                                                                     stylegan_update_emas=False,
                                                                     cal_trsp_cost=False)
                else:
                    images, labels = images.to(self.local_rank), labels.to(self.local_rank)

                logits = model(images)
                ce_loss = self.ce_loss(logits, labels)

                train_acc1, train_acc5 = misc.accuracy(logits.data, labels, topk=(1, 5))

                train_loss.update(ce_loss.item(), images.size(0))
                train_top1_acc.update(train_acc1.item(), images.size(0))
                train_top5_acc.update(train_acc5.item(), images.size(0))

                ce_loss.backward()
                optimizer.step()

            valid_acc1, valid_acc5, valid_loss = self.validate_classifier(model=model,
                                                                          generator=generator,
                                                                          generator_mapping=generator_mapping,
                                                                          generator_synthesis=generator_synthesis,
                                                                          epoch=current_epoch,
                                                                          GAN_test=GAN_test,
                                                                          setting=cas_setting)

            is_best = valid_acc1 > best_top1
            best_top1 = max(valid_acc1, best_top1)
            if is_best:
                best_top5, best_epoch = valid_acc5, current_epoch
                model_ = misc.peel_model(model)
                states = {"state_dict": model_.state_dict(), "optimizer": optimizer.state_dict(), "epoch": current_epoch+1,
                          "best_top1": best_top1, "best_top5": best_top5, "best_epoch": best_epoch}
                misc.save_model_c(states, mode, self.RUN)

            if self.local_rank == 0:
                self.logger.info("Current best accuracy: Top-1: {top1:.4f}% and Top-5 {top5:.4f}%".format(top1=best_top1, top5=best_top5))
                self.logger.info("Save model to {}".format(self.RUN.ckpt_dir))

    # -----------------------------------------------------------------------------
    # validate GAN_train or GAN_test classifier using generated or training dataset
    # -----------------------------------------------------------------------------
    def validate_classifier(self,model, generator, generator_mapping, generator_synthesis, epoch, GAN_test, setting):
        model.eval()
        valid_top1_acc, valid_top5_acc, valid_loss = misc.AverageMeter(), misc.AverageMeter(), misc.AverageMeter()
        for i, (images, labels) in enumerate(self.train_dataloader):
            if GAN_test:
                images, labels, _, _, _, _, _ = sample.generate_images(z_prior=self.MODEL.z_prior,
                                                                 truncation_factor=self.RUN.truncation_factor,
                                                                 batch_size=self.OPTIMIZATION.batch_size,
                                                                 z_dim=self.MODEL.z_dim,
                                                                 num_classes=self.DATA.num_classes,
                                                                 y_sampler="totally_random",
                                                                 radius="N/A",
                                                                 generator=generator,
                                                                 discriminator=self.Dis,
                                                                 is_train=False,
                                                                 LOSS=self.LOSS,
                                                                 RUN=self.RUN,
                                                                 MODEL=self.MODEL,
                                                                 device=self.local_rank,
                                                                 is_stylegan=self.is_stylegan,
                                                                 generator_mapping=generator_mapping,
                                                                 generator_synthesis=generator_synthesis,
                                                                 style_mixing_p=0.0,
                                                                 stylegan_update_emas=False,
                                                                 cal_trsp_cost=False)
            else:
                images, labels = images.to(self.local_rank), labels.to(self.local_rank)

            output = model(images)
            ce_loss = self.ce_loss(output, labels)

            valid_acc1, valid_acc5 = misc.accuracy(output.data, labels, topk=(1, 5))

            valid_loss.update(ce_loss.item(), images.size(0))
            valid_top1_acc.update(valid_acc1.item(), images.size(0))
            valid_top5_acc.update(valid_acc5.item(), images.size(0))

        if self.local_rank == 0:
            self.logger.info("Top 1-acc {top1.val:.4f} ({top1.avg:.4f})\t"
                             "Top 5-acc {top5.val:.4f} ({top5.avg:.4f})".format(top1=valid_top1_acc, top5=valid_top5_acc))
        return valid_top1_acc.avg, valid_top5_acc.avg, valid_loss.avg<|MERGE_RESOLUTION|>--- conflicted
+++ resolved
@@ -151,12 +151,6 @@
                                                               m_p=self.LOSS.m_p,
                                                               master_rank="cuda",
                                                               DDP=self.DDP)
-<<<<<<< HEAD
-        else: pass
-
-        if self.MODEL.aux_cls_type == "TAC":
-            self.cond_loss_mi = copy.deepcopy(self.cond_loss)
-=======
             if self.MODEL.aux_cls_type == "TAC":
                 self.cond_loss_mi = losses.MiData2DataCrossEntropyLoss(num_classes=num_classes,
                                                                        temperature=self.LOSS.temperature,
@@ -178,7 +172,6 @@
                 self.num_eval["train"] = len(self.eval_dataloader.dataset)
                 self.num_eval["test"] = len(self.eval_dataloader.dataset)
                 self.num_eval["valid"] = len(self.eval_dataloader.dataset)
->>>>>>> e2f7bc48
 
         self.gen_ctlr = misc.GeneratorController(generator=self.Gen_ema if self.MODEL.apply_g_ema else self.Gen,
                                                  generator_mapping=self.Gen_ema_mapping,
